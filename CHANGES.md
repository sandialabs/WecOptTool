--- conflicted
+++ resolved
@@ -3,17 +3,11 @@
 
 ## Version 1.0.2
 
-<<<<<<< HEAD
 * update Tutorial 2
     * new r2 vector
     * improve scaling
     * update discussion of results
 * logging of decision vector and objective function: now uses absolute value of mean
-=======
-**Major Changes**
-
-*
->>>>>>> 9264b5fc
 
 **Bug fixes**
 

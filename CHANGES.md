
# Changelog


## Version x.x.x

**Major Changes**

*

**Bug fixes**

* Fix broken link in RELEASING

**New features**

<<<<<<< HEAD
* Add JONSWAP spectrum
=======
* Expand Theory page in documentation to include
	* Animations and comparison between pseudo-spectral and time-stepping solutions
	* Discussion of scaling
>>>>>>> 95cd26e9

## Version 1.0.0 (12/16/2021)
Initial release.<|MERGE_RESOLUTION|>--- conflicted
+++ resolved
@@ -14,13 +14,10 @@
 
 **New features**
 
-<<<<<<< HEAD
-* Add JONSWAP spectrum
-=======
 * Expand Theory page in documentation to include
 	* Animations and comparison between pseudo-spectral and time-stepping solutions
 	* Discussion of scaling
->>>>>>> 95cd26e9
+* Add JONSWAP spectrum
 
 ## Version 1.0.0 (12/16/2021)
 Initial release.
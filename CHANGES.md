
# Changelog


## Version x.x.x

**Major Changes**

*

**Bug fixes**

* Fix broken link in RELEASING

**New features**

<<<<<<< HEAD
* Add example PI controller to PTO module
* Add core methods for
	* Theoretical power limit
	* Natural frequency
* Add tests for
	* Proportional damping (P) controller gives theoretical power limit at natural frequency
	* Proportional integral (PI) controller gives theoretical power limit for regular wave
* Check test results against previous solution where possible
=======
* Expand Theory page in documentation to include
	* Animations and comparison between pseudo-spectral and time-stepping solutions
	* Discussion of scaling
* Add JONSWAP spectrum
* Optional logging of x and obj_fun(x) at each iteration
>>>>>>> defcc54e

## Version 1.0.0 (12/16/2021)
Initial release.<|MERGE_RESOLUTION|>--- conflicted
+++ resolved
@@ -14,7 +14,11 @@
 
 **New features**
 
-<<<<<<< HEAD
+* Expand Theory page in documentation to include
+	* Animations and comparison between pseudo-spectral and time-stepping solutions
+	* Discussion of scaling
+* Add JONSWAP spectrum
+* Optional logging of x and obj_fun(x) at each iteration
 * Add example PI controller to PTO module
 * Add core methods for
 	* Theoretical power limit
@@ -23,13 +27,6 @@
 	* Proportional damping (P) controller gives theoretical power limit at natural frequency
 	* Proportional integral (PI) controller gives theoretical power limit for regular wave
 * Check test results against previous solution where possible
-=======
-* Expand Theory page in documentation to include
-	* Animations and comparison between pseudo-spectral and time-stepping solutions
-	* Discussion of scaling
-* Add JONSWAP spectrum
-* Optional logging of x and obj_fun(x) at each iteration
->>>>>>> defcc54e
 
 ## Version 1.0.0 (12/16/2021)
 Initial release.
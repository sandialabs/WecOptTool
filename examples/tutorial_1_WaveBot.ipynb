{
 "cells": [
  {
   "cell_type": "markdown",
   "metadata": {},
   "source": [
    "# Tutorial 1 - WaveBot\n",
    "The goal of this tutorial is to familiarize new users with how to set up and run optimization problems using WecOptTool. \n",
    "This tutorial uses a one-body WEC, the WaveBot, in one degree of freedom in regular waves. \n",
    "\n",
    "![WaveBot Photo](https://live.staticflickr.com/65535/51855905347_de87ccaaba_z.jpg)\n",
    "\n",
    "At the end of this tutorial the user will perform control co-design of the WEC geometry and a corresponding optimal controller to maximize electrical power. \n",
    "We build up to this problem in three parts of successive complexity:\n",
    "\n",
    "1. [Optimal control for maximum mechanical power](#1.-Optimal-control-for-maximum-mechanical-power)\n",
    "2. [Optimal control for maximum electrical power](#2.-Optimal-control-for-maximum-electrical-power)\n",
    "3. [Control co-design of the WEC's geometry for maximum electrical power](#3.-Control-co-design-of-the-WEC-geometry-for-maximum-electrical-power)\n",
    "\n",
    "We will start by loading the necessary modules: \n",
    "\n",
    "* Import Autograd (wrapper on NumPy, required) for [automatic differentiation](https://sandialabs.github.io/WecOptTool/theory.html#automatic-differentiation)\n",
    "* Import other packages we will use in this tutorial\n",
    "* Import WecOptTool "
   ]
  },
  {
   "cell_type": "code",
   "execution_count": null,
   "metadata": {},
   "outputs": [],
   "source": [
    "import autograd.numpy as np\n",
    "import capytaine as cpy\n",
    "import matplotlib.pyplot as plt\n",
    "from scipy.optimize import brute\n",
    "\n",
    "import wecopttool as wot\n",
    "\n",
    "## set colorblind-friendly colormap for plots\n",
    "plt.style.use('tableau-colorblind10')"
   ]
  },
  {
   "cell_type": "markdown",
   "metadata": {},
   "source": [
    "## 1. Optimal control for maximum mechanical power\n",
    "This example illustrates how to set up, run, and analyze a basic optimization problem using WecOptTool.\n",
    "\n",
    "The objective of this example is to **find the optimal PTO force time series** that produces the most mechanical power subject to the WEC dynamics and a maximum force the PTO can exert.\n",
    "\n",
    "WecOptTool requires the following to be defined to successfully run its optimization routines:\n",
    "\n",
    "* The wave environment\n",
    "* The WEC object, including all of its properties and constraints\n",
    "* The objective function\n",
    "\n",
    "The graphic below shows all the requirements for this first part of the tutorial: the wave environment on the left, the WEC object(with its relevant subcomponents) in the blue box in the middle, and the objective function (mechanical power) on the right.\n",
    "\n",
    "<div>\n",
    "<img src=\"https://live.staticflickr.com/65535/52435098523_37d6a2ca94_k.jpg\" width=\"1000\">\n",
    "</div>"
   ]
  },
  {
   "cell_type": "markdown",
   "metadata": {},
   "source": [
    "### Waves and WEC geometry\n",
    "The pseudo-spectral solution used in WecOptTool requires a specified set of frequencies to analyze.\n",
    "To model the WEC accurately, we need to ensure the set of selected frequencies captures the full hydrodynamic response range of the WEC.\n",
    "\n",
    "Therefore, we start our WecOptTool model by defining this set of frequencies, the wave environment, and the mesh of the WEC geometry.\n",
    "This ensures the minimum wavelength in the selected frequencies is larger than the minimum wavelength that can be analyzed with the mesh using the Boundary Element Method (BEM), which we will do [later](#bem-solution).\n",
    "This is a good initial check to make sure the hydrodynamic properties results calculated with the BEM will be accurate.\n",
    "\n",
    "#### Frequency selection\n",
    "To start with a simple case in this tutorial, we are interested in modeling a regular wave at 0.3 Hz.\n",
    "In regular waves, the linear WEC system response will always occur at the wave frequency, with the nonlinear system response also occurring at the corresponding odd harmonics (3rd, 5th, etc.) of the wave frequency.\n",
    "Thus, we can set the fundamental frequency in our set, $f_1$, equal to the wave frequency.\n",
    "Prior WaveBot analysis has found that the nonlinear dynamics are sufficiently captured with the 3rd, 5th, 7th, and 9th harmonics.\n",
    "WecOptTool assumes the spacing between frequencies equals the magnitude of $f_1$. Therefore, we will model 10 frequencies to encompass these harmonics.\n",
    "\n",
    "These frequencies will be used for the Fourier representation of both the wave and the desired PTO force in the pseudo-spectral problem.\n",
    "See the [Theory](https://sandialabs.github.io/WecOptTool/theory.html) section of the WecOptTool documentation for more details on the pseudo-spectral problem formulation.\n",
    "\n",
    "It is important to use the lowest number of frequencies possible while still maintaining accuracy in order to minimize degrees of freedom and computation time for the optimization solver."
   ]
  },
  {
   "cell_type": "code",
   "execution_count": null,
   "metadata": {},
   "outputs": [],
   "source": [
    "wavefreq = 0.3 # Hz\n",
    "f1 = wavefreq\n",
    "nfreq = 10\n",
    "\n",
    "freq = wot.frequency(f1, nfreq, False) # False -> no zero frequency"
   ]
  },
  {
   "cell_type": "markdown",
   "metadata": {},
   "source": [
    "#### Waves\n",
    "WecOptTool is configured to have the wave environment specified as a 2-dimensional [`xarray.DataArray`](https://docs.xarray.dev/en/latest/user-guide/data-structures.html#dataarray) containing the complex wave amplitudes (in meters), wave phases (in degrees), and directions (in degrees).\n",
    "We will use an amplitude of 0.0625 meters, a phase of 30 degrees, and direction 0 for this tutorial.\n",
    "The two coordinates are the radial frequency ``omega`` (in rad/s)  and the direction ``wave_direction`` (in radians).\n",
    "\n",
    "The [`xarray`](https://docs.xarray.dev/en/latest/index.html) package has a pretty steep learning curve, so WecOptTool includes the `waves` module containing more intuitive functions that create `xarray.DataArray` objects for different types of wave environments.\n",
    "In this case, we will use the `wecopttool.waves.regular_wave` function with our wave frequency, amplitude, phase, and direction:"
   ]
  },
  {
   "cell_type": "code",
   "execution_count": null,
   "metadata": {},
   "outputs": [],
   "source": [
    "amplitude = 0.0625 # m\n",
    "phase = 30 # degrees\n",
    "wavedir = 0 # degrees\n",
    "\n",
    "waves = wot.waves.regular_wave(f1, nfreq, wavefreq, amplitude, phase, wavedir)"
   ]
  },
  {
   "cell_type": "markdown",
   "metadata": {},
   "source": [
    "#### WEC geometry mesh\n",
    "Now we will create a surface mesh for the WEC hull and store it using the `FloatingBody` object from Capytaine.\n",
    "The WaveBot mesh is pre-defined in the `wecopttool.geom` module, so we will call it directly from there.\n",
    "Note that the Capytaine `from_meshio` method can also import from other file types (STL, VTK, MSH, etc.), click [here](https://pypi.org/project/meshio/) for the full list of compatible mesh file types."
   ]
  },
  {
   "cell_type": "code",
   "execution_count": null,
   "metadata": {},
   "outputs": [],
   "source": [
    "wb = wot.geom.WaveBot()  # use standard dimensions\n",
    "mesh_size_factor = 0.5 # 1.0 for default, smaller to refine mesh\n",
    "mesh = wb.mesh(mesh_size_factor)\n",
    "fb = cpy.FloatingBody.from_meshio(mesh, name=\"WaveBot\")"
   ]
  },
  {
   "cell_type": "markdown",
   "metadata": {},
   "source": [
    "We can also visualize the mesh for inspection.\n",
    "Capytaine has built-in methods for visualizing meshes (`fb.show`, and `fb.show_matplotlib`). \n",
    "These methods are interactive when used outside a Jupyter notebook.  \n",
    "The included WaveBot example also has a method for plotting the cross-section of the device, `plot_cross_section`. "
   ]
  },
  {
   "cell_type": "code",
   "execution_count": null,
   "metadata": {},
   "outputs": [],
   "source": [
    "fb.show_matplotlib()\n",
    "_ = wb.plot_cross_section(show=True) # specific to WaveBot"
   ]
  },
  {
   "cell_type": "markdown",
   "metadata": {},
   "source": [
    "#### Minimum wavelength check\n",
    "With the frequency vector, wave environment, and geometry mesh all defined, we can now check to make sure they are all suitable to accurately simulate the WEC dynamics.\n",
    "The `fb.minimal_computable_wavelength` method checks the mesh to determine the minimum wavelength that can be reliably computed using Capytaine.\n",
    "We compare this value to the minimum wavelength our frequency vector will compute; we want this number to be <u>larger</u> than Capytaine's minimum wavelength.\n",
    "A warning is printed if this is not the case.\n",
    "This warning is ignored here because the BEM results have been validated, but can be used as a guide for mesh refinement to ensure accurate BEM results."
   ]
  },
  {
   "cell_type": "code",
   "execution_count": null,
   "metadata": {},
   "outputs": [],
   "source": [
    "min_computable_wavelength = fb.minimal_computable_wavelength\n",
    "g = 9.81\n",
    "min_period = 1/(f1*nfreq)\n",
    "min_wavelength = (g*(min_period)**2)/(2*np.pi)\n",
    "\n",
    "if min_wavelength < min_computable_wavelength:\n",
    "    print(f'Warning: Minimum wavelength in frequency spectrum ({min_wavelength}) is smaller'\n",
    "         f' than the minimum computable wavelength ({min_computable_wavelength}).')"
   ]
  },
  {
   "cell_type": "markdown",
   "metadata": {},
   "source": [
    "### WEC object\n",
    "The `WEC` object in WecOptTool contains all the information about the WEC and its properties and dynamics.\n",
    "This constitutes the vast majority of the setup required to run a WecOptTool optimization.\n",
    "The WEC object handles three categoreis of data that are passed on to the optimizer:\n",
    "\n",
    "1. The intrinsic impedance of the WEC\n",
    "2. The WEC and PTO kinematic\n",
    "3. The PTO dynamics\n",
    "\n",
    "In order for the `WEC` object to be able to compute these data, we must provide information when we declare the object in the code.\n",
    "The required information includes:\n",
    "* [Degrees of freedom to consider](#degrees-of-freedom)\n",
    "* [Linear hydrodynamic coefficients](#bem-solution)\n",
    "* Any additional loads (e.g. PTO force, mooring, non-linear hydrodynamics)\n",
    "* Device constraints\n",
    "\n",
    "Again, we will keep things simple to start.\n",
    "We will only consider heave motion and assume a lossless PTO, and the WaveBot has trivial WEC-PTO kinematics (unity).\n",
    "We will apply one additional force (the PTO force on the WEC) and one constraint (the maximum PTO force), which [we define below using the `PTO` class](#pto)."
   ]
  },
  {
   "cell_type": "markdown",
   "metadata": {},
   "source": [
    "#### Degrees of freedom\n",
    "The degrees of freedom can be added directly to the `FloatingBody` using the `add_translation_dof` and `add_rotation_dof` methods. The axis of rotation is automatically defined if the method is supplied a name of `\"Surge\"`, `\"Sway\"`, `\"Heave\"`, `\"Roll\"`, `\"Pitch\"`, or `\"Yaw\"`. We will only model the heave degree of freedom in this case."
   ]
  },
  {
   "cell_type": "code",
   "execution_count": null,
   "metadata": {},
   "outputs": [],
   "source": [
    "fb.add_translation_dof(name=\"Heave\")\n",
    "ndof = fb.nb_dofs"
   ]
  },
  {
   "cell_type": "markdown",
   "metadata": {},
   "source": [
    "#### BEM solution"
   ]
  },
  {
   "cell_type": "markdown",
   "metadata": {},
   "source": [
    "We can use the `FloatingBody` and frequency vector created earlier to run the Boundary Element Method solver in Capytaine to get the hydrostatic and hydrodynamic coefficients of our WEC object.\n",
    "This is wrapped into the `wecopttool.run_bem` function.\n",
    "\n",
    "If you would like to save the BEM data to a NetCDF file for future use, uncomment the second line of the cell below to use the `wot.write_netcdf` function."
   ]
  },
  {
   "cell_type": "code",
   "execution_count": null,
   "metadata": {},
   "outputs": [],
   "source": [
    "bem_data = wot.run_bem(fb, freq)\n",
    "# wot.write_netcdf('bem_data.nc', bem_data) # saves BEM data to file"
   ]
  },
  {
   "cell_type": "markdown",
   "metadata": {},
   "source": [
    "#### PTO\n",
    "WecOptTool includes the `PTO` class to encompass all properties of the power take-off system of the WEC.\n",
    "Data wrapped into our `PTO` class will be used to provide the additional force and constraint for our `WEC` object definition, as well as our optimization problem later.\n",
    "\n",
    "To create an instance of the `PTO` class, we need:\n",
    "\n",
    "* The kinematics matrix, which converts from the WEC degrees of freedom to the PTO degrees of freedom.\n",
    "In this case, the PTO extracts power directly from the heaving motion of the WEC, so the kinematics matrix is simply a $1 \\times 1$ identity matrix.\n",
    "* The definition of the PTO controller.\n",
    "The `wecopttool.pto` submodule includes P, PI, and PID controller functions that can be provided to the `PTO` class and return the PTO force.\n",
    "However, we will be using an unstructured controller in this case, which is the default when `controller=None`.\n",
    "* Any PTO impedance.\n",
    "We are only interested in mechanical power for this first problem, so we will leave this empty for now.\n",
    "* The non-linear power conversion loss (assumed 0% if `None`)\n",
    "* The PTO system name, if desired"
   ]
  },
  {
   "cell_type": "code",
   "execution_count": null,
   "metadata": {},
   "outputs": [],
   "source": [
    "name = [\"PTO_Heave\",]\n",
    "kinematics = np.eye(ndof)\n",
    "controller = None\n",
    "loss = None\n",
    "pto_impedance = None\n",
    "pto = wot.pto.PTO(ndof, kinematics, controller, pto_impedance, loss, name)"
   ]
  },
  {
   "cell_type": "markdown",
   "metadata": {},
   "source": [
    "Now we define the PTO forcing on the WEC and the PTO constraints.\n",
    "We set the maximum PTO force as 750 Newtons.\n",
    "This value is chosen somewhat arbitrary to highlight different effects throughout this tutorial.\n",
    "In practice, the user would need to identify their limiting component in the PTO and then compute a suitable value.\n",
    "For example, if the generator drive has a maximal current $I_{max}$ of 10 A, with a generator torque constant $K_t$ of 8 Nm/A and a gear ratio $N$ of 9 rad/m, this results in a max PTO linear force of $F = N K_{t} I_{max} = 9$ rad/m $\\times 8$ Nm $\\times 10$ A $= 720$ N.\n",
    "\n",
    "We will enforce the constraint at 4 times more points than the dynamics; see [Theory]((https://sandialabs.github.io/WecOptTool/theory.html)) for why this is helpful for the pseudo-spectral problem.\n",
    "The constraints must be in the correct format for the solver we are using ([`scipy.optimize.minimize`](https://docs.scipy.org/doc/scipy/reference/generated/scipy.optimize.minimize.html)); note the syntax of `ineq_cons` below."
   ]
  },
  {
   "cell_type": "code",
   "execution_count": null,
   "metadata": {},
   "outputs": [],
   "source": [
    "# PTO dynamics forcing function\n",
    "f_add = {'PTO': pto.force_on_wec}\n",
    "\n",
    "# Constraint\n",
    "f_max = 750.0\n",
    "nsubsteps = 4\n",
    "\n",
    "def const_f_pto(wec, x_wec, x_opt, waves): # Format for scipy.optimize.minimize\n",
    "    f = pto.force_on_wec(wec, x_wec, x_opt, waves, nsubsteps)\n",
    "    return f_max - np.abs(f.flatten())\n",
    "\n",
    "ineq_cons = {'type': 'ineq',\n",
    "             'fun': const_f_pto,\n",
    "             }\n",
    "constraints = [ineq_cons]"
   ]
  },
  {
   "cell_type": "markdown",
   "metadata": {},
   "source": [
    "#### `WEC` creation\n",
    "We are now ready to create the `WEC` object itself!\n",
    "Since we ran the BEM already, we can define the object using the `wecopttool.WEC.from_bem` function.\n",
    "If we saved BEM data to a NetCDF file, we can also provide the path to that file instead of specifying the BEM `Dataset` directly."
   ]
  },
  {
   "cell_type": "code",
   "execution_count": null,
   "metadata": {},
   "outputs": [],
   "source": [
    "wec = wot.WEC.from_bem(\n",
    "    bem_data,\n",
    "    constraints=constraints,\n",
    "    friction=None,\n",
    "    f_add=f_add,\n",
    ")"
   ]
  },
  {
   "cell_type": "markdown",
   "metadata": {},
   "source": [
    "_Note: You may receive a warning regarding negative linear damping values._\n",
    "_By default, WecOptTool ensures that the BEM data does not contain non-negative damping values._\n",
    "_If you would like to correct the BEM solution to a different minimum damping value besides zero, you can specify_ `min_damping`."
   ]
  },
  {
   "cell_type": "markdown",
   "metadata": {},
   "source": [
    "### Objective function\n",
    "The objective function is the quantity we want to optimize—in this case, the average mechanical power.\n",
    "The function to compute this can be taken directly from the `PTO` object we created:"
   ]
  },
  {
   "cell_type": "code",
   "execution_count": null,
   "metadata": {},
   "outputs": [],
   "source": [
    "obj_fun = pto.mechanical_average_power"
   ]
  },
  {
   "cell_type": "markdown",
   "metadata": {},
   "source": [
    "The objective function is itself a function of the optimization state `x_opt`.\n",
    "The length of `x_opt`, `nstate_opt`, needs to be properly defined to successfully call `scipy.optimize.minimize`.\n",
    "In other words, it should match the quantities we are interested in optimizing.\n",
    "In this case, we are optimizing for the control trajectories of an unstructured PTO, which can be represented in the Fourier domain by the DC (zero frequency) component, then the real and imaginary components for each frequency."
   ]
  },
  {
   "cell_type": "code",
   "execution_count": null,
   "metadata": {},
   "outputs": [],
   "source": [
    "nstate_opt = 2*nfreq"
   ]
  },
  {
   "cell_type": "markdown",
   "metadata": {},
   "source": [
    "One technical quirk here: `nstate_opt` is one smaller than would be expected for a state space representing the mean (DC) component and the real and imaginary Fourier coefficients.\n",
    "This is because WecOptTool excludes the imaginary Fourier component of the highest frequency (the 2-point wave).\n",
    "Since the 2-point wave is sampled at multiples of $\\pi$, the imaginary component is evaluated as $sin(n\\pi); n = 0, 1, 2, ..., n_{freq}$, which is always zero."
   ]
  },
  {
   "cell_type": "markdown",
   "metadata": {},
   "source": [
    "### Solve\n",
    "We are now ready to solve the problem.\n",
    "WecOptTool uses `scipy.optimize.minimize` as its optimization driver, which is wrapped into `wecopttool.WEC.solve` for ease of use.\n",
    "\n",
    "The only required inputs for defining and solving the problem are:\n",
    "\n",
    "1. The wave environment\n",
    "2. The objective function\n",
    "3. The size of the optimization state (`nstate_opt`)\n",
    "\n",
    "Optional inputs can be provided to control the optimization execution if desired, which we do here to change the default iteration maximum and tolerance.\n",
    "See the [`scipy.optimize.minimize`](https://docs.scipy.org/doc/scipy/reference/generated/scipy.optimize.minimize.html) documentation for more details.\n",
    "\n",
    "To help the problem converge faster, we will scale the problem before solving it (see the [Scaling](https://docs.scipy.org/doc/scipy/reference/generated/scipy.optimize.minimize.html) section of the Theory documentation).\n",
    "WecOptTool allows you to scale the WEC dynamics state, the optimization state, and the objective function separately.\n",
    "See the [`wecopttool.WEC.solve`](https://sandialabs.github.io/WecOptTool/api_docs/wecopttool.WEC.solve.html#wecopttool-wec-solve) documentation for more information.\n",
    "\n",
    "\n",
    "Pay attention to the `Exit mode`: an exit mode of `0` indicates a successful solution.\n",
    "A simple problem (linear, single degree of freedom, unconstrained, etc.) should converge in well under 100 iterations.\n",
    "If you exceed this, try adjusting the scales by orders of magnitude, one at a time."
   ]
  },
  {
   "cell_type": "code",
   "execution_count": null,
   "metadata": {},
   "outputs": [],
   "source": [
    "options = {'maxiter': 200}\n",
    "scale_x_wec = 1e1\n",
    "scale_x_opt = 1e-3\n",
    "scale_obj = 1e-2\n",
    "\n",
    "results = wec.solve(\n",
    "    waves, \n",
    "    obj_fun, \n",
    "    nstate_opt,\n",
    "    optim_options=options, \n",
    "    scale_x_wec=scale_x_wec,\n",
    "    scale_x_opt=scale_x_opt,\n",
    "    scale_obj=scale_obj,\n",
    "    )\n",
    "\n",
    "opt_mechanical_average_power = results[0].fun\n",
    "print(f'Optimal average mechanical power: {opt_mechanical_average_power} W')"
   ]
  },
  {
   "cell_type": "markdown",
   "metadata": {},
   "source": [
    "### Analyzing results\n",
    "We will use two post-processing functions to obtain frequency and time domain results for the WEC and PTO responses.\n",
    "The pseudo-spectral method gives continuous in time results.\n",
    "To get smoother looking plots, we specify five subpoints betweeen co-location points."
   ]
  },
  {
   "cell_type": "code",
   "execution_count": null,
   "metadata": {},
   "outputs": [],
   "source": [
    "nsubsteps = 5\n",
    "pto_fdom, pto_tdom = pto.post_process(wec, results, waves, nsubsteps=nsubsteps)\n",
    "wec_fdom, wec_tdom = wec.post_process(wec, results, waves, nsubsteps=nsubsteps)"
   ]
  },
  {
   "cell_type": "markdown",
   "metadata": {},
   "source": [
    "The `pto.post_process` function returns `xarray.Dataset` objects, which have built-in integration with PyPlot for smart plotting with automatic titles and formatting.\n",
    "We will plot the mechanical power (`mech_power`), position (`pos`), and the PTO force (`force`)."
   ]
  },
  {
   "cell_type": "code",
   "execution_count": null,
   "metadata": {},
   "outputs": [],
   "source": [
<<<<<<< HEAD
    "plt.figure()\n",
    "pto_tdom[0]['power'].loc['mech',:,:].plot()"
=======
    "pto_tdom['power'].sel(type='mech').plot()"
>>>>>>> ea039c50
   ]
  },
  {
   "cell_type": "markdown",
   "metadata": {},
   "source": [
    "We could similarly plot any time or frequency domain response of the WEC or PTO by calling the specific type of response (position, velocity, force, etc.).\n",
    "For example, to plot the WEC heave position and PTO force:"
   ]
  },
  {
   "cell_type": "code",
   "execution_count": null,
   "metadata": {},
   "outputs": [],
   "source": [
    "plt.figure()\n",
<<<<<<< HEAD
    "wec_tdom[0]['pos'].plot()"
   ]
  },
  {
   "cell_type": "code",
   "execution_count": null,
   "metadata": {},
   "outputs": [],
   "source": [
=======
    "wec_tdom['pos'].plot()\n",
    "\n",
>>>>>>> ea039c50
    "plt.figure()\n",
    "pto_tdom[0]['force'].plot()"
   ]
  },
  {
   "cell_type": "markdown",
   "metadata": {},
   "source": [
    "Note that there are other dynamic responses available in the post-processed WEC and PTO variables (`wec_tdom`, `pto_tdom`, `wec_fdom`, `pto_fdom`).\n",
    "For example, the time domain PTO variable contains the following response:"
   ]
  },
  {
   "cell_type": "code",
   "execution_count": null,
   "metadata": {},
   "outputs": [],
   "source": [
    "pto_tdom"
   ]
  },
  {
   "cell_type": "markdown",
   "metadata": {},
   "source": [
    "## 2. Optimal control for maximum electrical power\n",
    "\n",
    "The rest of this tutorial will focus on a different objective function: we will now optimize for <u>electrical</u> power rather than mechanical, as this is a form of power that is usable and transportable.\n",
    "\n",
    "Since we are still dealing with the same WaveBot as in Part 1, we can reuse the BEM, WEC-PTO kinematics, and wave data from before.\n",
    "\n",
    "<div>\n",
    "<img src=\"https://live.staticflickr.com/65535/52435033525_b8efc28d16_k.jpg\" width=\"1000\">\n",
    "</div>\n",
    "\n",
    "The biggest difference when considering electrical power is the addition of the PTO dynamics.\n",
    "In other words, we no longer assume a lossless PTO.\n",
    "We will express the PTO dynamics in the form of a [2-port impedance model](https://en.wikipedia.org/wiki/Impedance_parameters) to incorporate the dynamics of the drivetrain and generator.\n",
    "The additional mechanical energy storage through the drivetrain is modeled using Newton's second law, and we assume a linear generator using a power-invariant park transform.\n",
    "\n",
    "The PTO impedance matrix components are then obtained under open-circuit conditions: no load current ($i_{pto}$ in figure above) or no WEC velocity ($vel_{pto}$ above), respectively.\n",
    "See Section II of Michelén et al. [here](https://ieeexplore.ieee.org/stamp/stamp.jsp?arnumber=10114969) for more details about how the code below is derived."
   ]
  },
  {
   "cell_type": "code",
   "execution_count": null,
   "metadata": {},
   "outputs": [],
   "source": [
    "## PTO impedance definition\n",
    "omega = bem_data.omega.values\n",
    "gear_ratio = 12.0\n",
    "torque_constant = 6.7\n",
    "winding_resistance = 0.5\n",
    "winding_inductance = 0.0\n",
    "drivetrain_inertia = 2.0\n",
    "drivetrain_friction = 1.0\n",
    "drivetrain_stiffness = 0.0\n",
    "\n",
    "drivetrain_impedance = (1j*omega*drivetrain_inertia + \n",
    "                        drivetrain_friction + \n",
    "                        1/(1j*omega)*drivetrain_stiffness) \n",
    "\n",
    "winding_impedance = winding_resistance + 1j*omega*winding_inductance\n",
    "\n",
    "\n",
    "pto_impedance_11 = -1* gear_ratio**2 * drivetrain_impedance\n",
    "off_diag = np.sqrt(3.0/2.0) * torque_constant * gear_ratio\n",
    "pto_impedance_12 = -1*(off_diag+0j) * np.ones(omega.shape) \n",
    "pto_impedance_21 = -1*(off_diag+0j) * np.ones(omega.shape)\n",
    "pto_impedance_22 = winding_impedance\n",
    "pto_impedance_2 = np.array([[pto_impedance_11, pto_impedance_12],\n",
    "                            [pto_impedance_21, pto_impedance_22]])"
   ]
  },
  {
   "cell_type": "markdown",
   "metadata": {},
   "source": [
    "Next, we will create a new `PTO` object with this impedance matrix.\n",
    "We will also update the definitions of our PTO constraint and additional dynamic forcing function to use the new object.\n",
    "We will again set our maximum PTO force to 750 Newtons in this example, so we do not need to redefine `f_max`."
   ]
  },
  {
   "cell_type": "code",
   "execution_count": null,
   "metadata": {},
   "outputs": [],
   "source": [
    "## Update PTO\n",
    "name_2 = ['PTO_Heave_Ex2']\n",
    "pto_2 = wot.pto.PTO(ndof, kinematics, controller, pto_impedance_2, loss, name_2)\n",
    "\n",
    "## Update PTO constraints and forcing\n",
    "def const_f_pto_2(wec, x_wec, x_opt, waves):\n",
    "    f = pto_2.force_on_wec(wec, x_wec, x_opt, waves, nsubsteps)\n",
    "    return f_max - np.abs(f.flatten())\n",
    "ineq_cons_2 = {'type': 'ineq', 'fun': const_f_pto_2}\n",
    "constraints_2 = [ineq_cons_2]\n",
    "f_add_2 = {'PTO': pto_2.force_on_wec}"
   ]
  },
  {
   "cell_type": "markdown",
   "metadata": {},
   "source": [
    "Finally, we will update our `WEC` object with the new PTO and objective function, then run our optimization problem.\n",
    "Note we are now using `average_power` instead of `mechanical_average_power` as our objective function."
   ]
  },
  {
   "cell_type": "code",
   "execution_count": null,
   "metadata": {},
   "outputs": [],
   "source": [
    "# Update WEC\n",
    "wec_2 = wot.WEC.from_bem(bem_data,\n",
    "                         constraints=constraints_2,\n",
    "                         friction=None,\n",
    "                         f_add=f_add_2\n",
    ")\n",
    "\n",
    "# Update objective function\n",
    "obj_fun_2 = pto_2.average_power\n",
    "\n",
    "# Solve\n",
    "scale_x_wec = 1e1  \n",
    "scale_x_opt = 1e-3  \n",
    "scale_obj = 1e-2  \n",
    "\n",
    "results_2 = wec_2.solve(\n",
    "    waves, \n",
    "    obj_fun_2, \n",
    "    nstate_opt, \n",
    "    scale_x_wec=scale_x_wec,\n",
    "    scale_x_opt=scale_x_opt,\n",
    "    scale_obj=scale_obj,\n",
    ")\n",
    "opt_average_power = results_2[0].fun\n",
    "print(f'Optimal average electrical power: {opt_average_power} W')\n",
    "\n",
    "# Post-process\n",
    "wec_fdom_2, wec_tdom_2 = wec_2.post_process(wec_2, results_2, waves, nsubsteps)\n",
    "pto_fdom_2, pto_tdom_2 = pto_2.post_process(wec_2, results_2, waves, nsubsteps)"
   ]
  },
  {
   "cell_type": "markdown",
   "metadata": {},
   "source": [
    "We will compare our optimal results to the unconstrained case to gain some insight into the effect of the constraint on the optimal PTO force.\n",
    "Let's do the same process as before, but unset the `constraints` parameter in a new `WEC` object."
   ]
  },
  {
   "cell_type": "code",
   "execution_count": null,
   "metadata": {},
   "outputs": [],
   "source": [
    "wec_2_nocon = wot.WEC.from_bem(\n",
    "    bem_data,\n",
    "    constraints=None,\n",
    "    friction=None,\n",
    "    f_add=f_add_2)\n",
    "\n",
    "results_2_nocon = wec_2_nocon.solve(\n",
    "    waves,\n",
    "    obj_fun_2, \n",
    "    nstate_opt,\n",
    "    scale_x_wec=scale_x_wec,\n",
    "    scale_x_opt=scale_x_opt,\n",
    "    scale_obj=scale_obj,\n",
    ")\n",
    "opt_average_power = results_2_nocon[0].fun\n",
    "print(f'Optimal average electrical power: {opt_average_power} W')\n",
    "wec_fdom_2_nocon, wec_tdom_2_nocon = wec_2_nocon.post_process(\n",
    "    wec_2_nocon, results_2_nocon, waves, nsubsteps)\n",
    "pto_fdom_2_nocon, pto_tdom_2_nocon = pto_2.post_process(\n",
    "    wec_2_nocon, results_2_nocon, waves, nsubsteps)"
   ]
  },
  {
   "cell_type": "markdown",
   "metadata": {},
   "source": [
    "Note that the optimal constrained PTO force follows the optimal unconstrained solution (sinusoidal) whenever the unconstrained solution is within the constraint. \n",
    "When the constraint is active the optimal PTO force is the maximum PTO force of 750 Newtons."
   ]
  },
  {
   "cell_type": "code",
   "execution_count": null,
   "metadata": {},
   "outputs": [],
   "source": [
    "plt.figure()\n",
<<<<<<< HEAD
    "wec_tdom_2[0]['pos'].plot(label='constrained')\n",
    "wec_tdom_2_nocon[0]['pos'].plot(label='unconstrained')\n",
    "plt.legend(loc='lower right')\n",
    "\n",
    "plt.figure()\n",
    "pto_tdom_2[0]['force'].plot(label='constrained')\n",
    "pto_tdom_2_nocon[0]['force'].plot(label='unconstrained')\n",
    "plt.legend(loc='lower right')\n",
    "\n",
    "plt.figure()\n",
    "pto_tdom_2[0]['power'].loc['elec',:,:].plot(label='constrained')\n",
    "pto_tdom_2_nocon[0]['power'].loc['elec',:,:].plot(label='unconstrained')\n",
=======
    "wec_tdom['pos'].plot(label='optimal mechanical')\n",
    "wec_tdom_2['pos'].plot(label='optimal electrical, constrained')\n",
    "wec_tdom_2_nocon['pos'].plot(label='optimal electrical, unconstrained')\n",
    "plt.legend(loc='lower right')\n",
    "\n",
    "plt.figure()\n",
    "pto_tdom['force'].plot(label='optimal mechanical')\n",
    "pto_tdom_2['force'].plot(label='optimal electrical, constrained')\n",
    "pto_tdom_2_nocon['force'].plot(label='optimal electrical, unconstrained')\n",
    "plt.legend(loc='lower right')\n",
    "\n",
    "plt.figure()\n",
    "pto_tdom['power'].sel(type='mech').plot(label='optimal mechanical')\n",
    "pto_tdom_2['power'].sel(type='elec').plot(label='optimal electrical, constrained')\n",
    "pto_tdom_2_nocon['power'].sel(type='elec').plot(label='optimal electrical, unconstrained')\n",
>>>>>>> ea039c50
    "plt.legend(loc='lower right')\n"
   ]
  },
  {
   "cell_type": "markdown",
   "metadata": {},
   "source": [
    "The attentive user might have noticed that the amplitude of the mechanical power is less compared to Part 1 of the tutorial.\n",
    "We can see that optimizing for electrical power requires optimal state trajectories with less reactive mechanical power (i.e. power that is put into the system).\n",
    "\n",
    "The PTO force trajectory for optimizing mechanical power is saturated at the maximum for longer compared to the electrical power.\n",
    "This could inform the WEC designer optimizing for mechanical power to consider larger components that would not be utilized at their limit as frequently.\n",
    "However, the electrical power (_not_ the mechanical power) is the usable form of power, thus designing the WEC for optimal electrical power does not indicate a need for larger components and prevents this over-design."
   ]
  },
  {
   "cell_type": "markdown",
   "metadata": {},
   "source": [
    "## 3. Control co-design of the WEC geometry for maximum electrical power\n",
    "The first two examples only used the inner optimization loop in WecOptTool to optimize PTO power.\n",
    "In Part 3, we bring it all together and show how to use both the inner and outer optimization loops in WecOptTool to do control co-optimization of a hull design in conjunction with an optimal controller for electrical power.\n",
    "\n",
    "Again, we use the WaveBot WEC in one degree of freedom in regular waves. \n",
    "The goal is to **find the optimal keel radius** (`r2`) that maximizes the average produced electrical power, while maintaining a constant hull volume. \n",
    "A constant volume is achieved by setting the height of the conical section (`h2`) in conjunction with the keel radius.\n",
    "\n",
    "This example demonstrates a complete case of the control co-optimization studies WecOptTool is meant for. \n",
    "The inner optimization loop finds the control trajectory that produces the optimal PTO force for a given hull geometry, and the outer optimization loop finds the optimal hull geometry _amongst designs with optimal control trajectories_.\n",
    "\n",
    "The inner loop is consolidated into the `WEC.solve()` method, but the outer loop needs to be configured by the user for their particular design problem.\n",
    "In this example, we will do a simple *brute force* optimization using [`scipy.optimize.brute`](https://docs.scipy.org/doc/scipy/reference/generated/scipy.optimize.brute.html).  \n",
    "\n",
    "![Device Diagram](https://live.staticflickr.com/65535/51751577441_515afec334_z.jpg) \n",
    "<div>\n",
    "<img src=\"https://live.staticflickr.com/65535/52434071157_187eb4334c_k.jpg\" width=\"1000\">\n",
    "</div>\n",
    "\n"
   ]
  },
  {
   "cell_type": "markdown",
   "metadata": {},
   "source": [
    "### Problem setup\n",
    "First, we define a function for `h2` based on `r1` that maintains a constant volume. \n",
    "We see that, as expected, smaller values of `r2` require larger values of `h2` in order to maintain a constant hull volume."
   ]
  },
  {
   "cell_type": "code",
   "execution_count": null,
   "metadata": {},
   "outputs": [],
   "source": [
    "r1 = 0.88\n",
    "r2_0 = 0.35\n",
    "h2_0 = 0.37\n",
    "V0 = 1/3*np.pi*h2_0*(r1**2+r2_0**2+(r1*r2_0))\n",
    "\n",
    "r2_vals = np.linspace(0.05, 0.88*0.999, 8, endpoint=True)\n",
    "\n",
    "\n",
    "def h2_from_r2(r2, V=V0, r1=r1):\n",
    "    h2 = V/(1/3*np.pi*(r1**2+r2**2+(r1*r2)))\n",
    "    return h2\n",
    "\n",
    "\n",
    "# plot\n",
    "mapres = map(h2_from_r2, r2_vals)\n",
    "h2_vals = list(mapres)\n",
    "\n",
    "fig1, ax1 = plt.subplots(figsize=(8,5))\n",
    "for r2, h2 in zip(r2_vals.tolist(), h2_vals):\n",
    "    _ = wot.geom.WaveBot(r2=r2, h2=h2, freeboard=0.2).plot_cross_section(\n",
    "        ax=ax1, label=f\"r2={r2:.2f}, h2={h2:.2f}\")\n",
    "ax1.legend(loc='best', fontsize='small',ncol=2)\n",
    "_ = ax1.set_title('WaveBot hull cross-sections')\n"
   ]
  },
  {
   "cell_type": "markdown",
   "metadata": {},
   "source": [
    "Next we will define an objective function for our design optimization problem.\n",
    "We use the same workflow used in Part 2 to set up a WaveBot device and solve for the optimal solution, but wrap this in a function definition which sets `r2` and (indirectly) `h2`."
   ]
  },
  {
   "cell_type": "code",
   "execution_count": null,
   "metadata": {},
   "outputs": [],
   "source": [
    "def design_obj_fun(x):\n",
    "\n",
    "    # Unpack geometry variables\n",
    "    r2 = x[0]\n",
    "    h2 = h2_from_r2(r2)\n",
    "    print(f\"\\nr2 = {r2:.2f}:\")\n",
    "\n",
    "    # Set up Capytaine floating body\n",
    "    wb = wot.geom.WaveBot(r2=r2, h2=h2)\n",
    "    mesh = wb.mesh(mesh_size_factor=0.5)\n",
    "    fb = cpy.FloatingBody.from_meshio(mesh, name=\"WaveBot\")\n",
    "    fb.add_translation_dof(name=\"Heave\")\n",
    "    ndof = fb.nb_dofs\n",
    "\n",
    "    # Run BEM\n",
    "    f1 = 0.05\n",
    "    nfreq = 50\n",
    "    bem_data = wot.run_bem(fb, freq)\n",
    "\n",
    "    # Impedance definition\n",
    "    omega = bem_data.omega.values\n",
    "    gear_ratio = 12.0\n",
    "    torque_constant = 6.7\n",
    "    winding_resistance = 0.5\n",
    "    winding_inductance = 0.0\n",
    "    drivetrain_inertia = 2.0\n",
    "    drivetrain_friction = 1.0\n",
    "    drivetrain_stiffness = 0.0\n",
    "\n",
    "    drivetrain_impedance = (1j*omega*drivetrain_inertia + \n",
    "                            drivetrain_friction + \n",
    "                            1/(1j*omega)*drivetrain_stiffness) \n",
    "\n",
    "    winding_impedance = winding_resistance + 1j*omega*winding_inductance\n",
    "\n",
    "\n",
    "    pto_impedance_11 = -1* gear_ratio**2 * drivetrain_impedance\n",
    "    off_diag = np.sqrt(3.0/2.0) * torque_constant * gear_ratio\n",
    "    pto_impedance_12 = -1*(off_diag+0j) * np.ones(omega.shape) \n",
    "    pto_impedance_21 = -1*(off_diag+0j) * np.ones(omega.shape)\n",
    "    pto_impedance_22 = winding_impedance\n",
    "    pto_impedance_3 = np.array([[pto_impedance_11, pto_impedance_12],\n",
    "                            [pto_impedance_21, pto_impedance_22]])\n",
    "\n",
    "    # Set PTO object\n",
    "    name = [\"PTO_Heave\",]\n",
    "    kinematics = np.eye(ndof)\n",
    "    efficiency = None\n",
    "    controller = None\n",
    "    pto = wot.pto.PTO(ndof, kinematics, controller, pto_impedance_3, efficiency, name)\n",
    "    \n",
    "\n",
    "    # Set PTO constraint and additional dynamic force\n",
    "    nsubsteps = 4\n",
    "    f_max = 750.0\n",
    "\n",
    "    def const_f_pto(wec, x_wec, x_opt, waves):\n",
    "        f = pto.force_on_wec(wec, x_wec, x_opt, waves, nsubsteps)\n",
    "        return f_max - np.abs(f.flatten())\n",
    "\n",
    "    ineq_cons = {'type': 'ineq', 'fun': const_f_pto}\n",
    "    constraints = [ineq_cons]\n",
    "\n",
    "    f_add = {'PTO': pto.force_on_wec}\n",
    "\n",
    "    # Create WEC\n",
    "    wec = wot.WEC.from_bem(bem_data,\n",
    "            constraints=constraints,\n",
    "            friction=None, \n",
    "            f_add=f_add,\n",
    "            )\n",
    "\n",
    "    # Objective function\n",
    "    obj_fun = pto.average_power\n",
    "    nstate_opt = 2*nfreq\n",
    "    \n",
    "    # Solve\n",
    "    scale_x_wec = 1e1  \n",
    "    scale_x_opt = 1e-3  \n",
    "    scale_obj = 1e-2  \n",
    "    res = wec.solve(\n",
    "        waves, \n",
    "        obj_fun, \n",
    "        nstate_opt, \n",
    "        scale_x_wec=scale_x_wec,\n",
    "        scale_x_opt=scale_x_opt,\n",
    "        scale_obj=scale_obj)\n",
    "\n",
    "    return res[0].fun"
   ]
  },
  {
   "cell_type": "markdown",
   "metadata": {},
   "source": [
    "### Solve\n",
    "Finally, we call our wrapped function using `scipy.optimize.brute`.\n",
    "The optimization algorithm will call our objective function, which in turn will create a new WaveBot hull, run the necessary BEM calculations for the hull, and find the PTO force that provides the most electric power for that hull. \n",
    "This process will be conducted for the range of `r2` values that we specify.\n",
    "\n",
    "_(note: the cell below will take longer to run than the cells above, up to several minutes)_"
   ]
  },
  {
   "cell_type": "code",
   "execution_count": null,
   "metadata": {},
   "outputs": [],
   "source": [
    "wot.set_loglevel(\"error\")  # Suppress warnings\n",
    "\n",
    "# range over which to search\n",
    "ranges = (slice(r2_vals[0], r2_vals[-1]+np.diff(r2_vals)[0], np.diff(r2_vals)[0]),)\n",
    "\n",
    "# solve\n",
    "opt_x0, opt_fval, x0s, fvals = brute(func=design_obj_fun, ranges=ranges, full_output=True,  finish=None)"
   ]
  },
  {
   "cell_type": "markdown",
   "metadata": {},
   "source": [
    "### Results\n",
    "From a quick plot of the results, we see that the power absorption (where negative power is power absorbed by the device) generally improves for larger values of `r2`."
   ]
  },
  {
   "cell_type": "code",
   "execution_count": null,
   "metadata": {},
   "outputs": [],
   "source": [
    "fig, ax = plt.subplots()\n",
    "colors = plt.rcParams['axes.prop_cycle'].by_key()['color'][:len(x0s)]\n",
    "ax.plot(x0s, fvals, 'k', zorder=0)\n",
    "ax.scatter(x0s, fvals, c=colors, zorder=1)\n",
    "\n",
    "ax.set_xlabel('Keel radius, $r_2$ [m]')\n",
    "ax.set_ylabel('Average Power [W]')\n",
    "ax.set_title('Design optimization results')\n",
    "fig.tight_layout()"
   ]
  },
  {
   "cell_type": "markdown",
   "metadata": {},
   "source": [
    "Note that in this case the difference in average power between the different keel radii is rather small.\n",
    "This is because the PTO force constraint is active most of the time, therefore all considered geometries perform similarily.\n",
    "If you remove the PTO constraint and re-run the co-optimization study, you will see that the impact of radius on average electrical power is significantly higher."
   ]
  }
 ],
 "metadata": {
  "kernelspec": {
   "display_name": "wot_dev",
   "language": "python",
   "name": "python3"
  },
  "language_info": {
   "codemirror_mode": {
    "name": "ipython",
    "version": 3
   },
   "file_extension": ".py",
   "mimetype": "text/x-python",
   "name": "python",
   "nbconvert_exporter": "python",
   "pygments_lexer": "ipython3",
   "version": "3.11.6"
  },
  "vscode": {
   "interpreter": {
    "hash": "a3e13d9eb6391ec8c830b5b864d7e2cac256aef786c5e95ba02dc5258710976f"
   }
  }
 },
 "nbformat": 4,
 "nbformat_minor": 2
}<|MERGE_RESOLUTION|>--- conflicted
+++ resolved
@@ -505,12 +505,8 @@
    "metadata": {},
    "outputs": [],
    "source": [
-<<<<<<< HEAD
     "plt.figure()\n",
     "pto_tdom[0]['power'].loc['mech',:,:].plot()"
-=======
-    "pto_tdom['power'].sel(type='mech').plot()"
->>>>>>> ea039c50
    ]
   },
   {
@@ -528,20 +524,8 @@
    "outputs": [],
    "source": [
     "plt.figure()\n",
-<<<<<<< HEAD
-    "wec_tdom[0]['pos'].plot()"
-   ]
-  },
-  {
-   "cell_type": "code",
-   "execution_count": null,
-   "metadata": {},
-   "outputs": [],
-   "source": [
-=======
-    "wec_tdom['pos'].plot()\n",
-    "\n",
->>>>>>> ea039c50
+    "wec_tdom[0]['pos'].plot()\n",
+    "\n",
     "plt.figure()\n",
     "pto_tdom[0]['force'].plot()"
    ]
@@ -742,36 +726,21 @@
    "outputs": [],
    "source": [
     "plt.figure()\n",
-<<<<<<< HEAD
-    "wec_tdom_2[0]['pos'].plot(label='constrained')\n",
-    "wec_tdom_2_nocon[0]['pos'].plot(label='unconstrained')\n",
+    "wec_tdom[0]['pos'].plot(label='optimal mechanical')\n",
+    "wec_tdom_2[0]['pos'].plot(label='optimal electrical, constrained')\n",
+    "wec_tdom_2_nocon[0]['pos'].plot(label='optimal electrical, unconstrained')\n",
     "plt.legend(loc='lower right')\n",
     "\n",
     "plt.figure()\n",
-    "pto_tdom_2[0]['force'].plot(label='constrained')\n",
-    "pto_tdom_2_nocon[0]['force'].plot(label='unconstrained')\n",
+    "pto_tdom[0]['force'].plot(label='optimal mechanical')\n",
+    "pto_tdom_2[0]['force'].plot(label='optimal electrical, constrained')\n",
+    "pto_tdom_2_nocon[0]['force'].plot(label='optimal electrical, unconstrained')\n",
     "plt.legend(loc='lower right')\n",
     "\n",
     "plt.figure()\n",
-    "pto_tdom_2[0]['power'].loc['elec',:,:].plot(label='constrained')\n",
-    "pto_tdom_2_nocon[0]['power'].loc['elec',:,:].plot(label='unconstrained')\n",
-=======
-    "wec_tdom['pos'].plot(label='optimal mechanical')\n",
-    "wec_tdom_2['pos'].plot(label='optimal electrical, constrained')\n",
-    "wec_tdom_2_nocon['pos'].plot(label='optimal electrical, unconstrained')\n",
-    "plt.legend(loc='lower right')\n",
-    "\n",
-    "plt.figure()\n",
-    "pto_tdom['force'].plot(label='optimal mechanical')\n",
-    "pto_tdom_2['force'].plot(label='optimal electrical, constrained')\n",
-    "pto_tdom_2_nocon['force'].plot(label='optimal electrical, unconstrained')\n",
-    "plt.legend(loc='lower right')\n",
-    "\n",
-    "plt.figure()\n",
-    "pto_tdom['power'].sel(type='mech').plot(label='optimal mechanical')\n",
-    "pto_tdom_2['power'].sel(type='elec').plot(label='optimal electrical, constrained')\n",
-    "pto_tdom_2_nocon['power'].sel(type='elec').plot(label='optimal electrical, unconstrained')\n",
->>>>>>> ea039c50
+    "pto_tdom[0]['power'].sel(type='mech').plot(label='optimal mechanical')\n",
+    "pto_tdom_2[0]['power'].sel(type='elec').plot(label='optimal electrical, constrained')\n",
+    "pto_tdom_2_nocon[0]['power'].sel(type='elec').plot(label='optimal electrical, unconstrained')\n",
     "plt.legend(loc='lower right')\n"
    ]
   },

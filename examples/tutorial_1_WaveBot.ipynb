--- conflicted
+++ resolved
@@ -371,15 +371,9 @@
     "f_max = 750.0\n",
     "nsubsteps = 4\n",
     "\n",
-<<<<<<< HEAD
-    "def const_f_pto(wec, x_wec, x_opt, waves): # Format for scipy.optimize.minimize\n",
-    "    f = pto.force(wec, x_wec, x_opt, waves, nsubsteps)\n",
-    "    return f_max - jnp.abs(f.flatten())\n",
-=======
     "def const_f_pto(wec, x_wec, x_opt, wave): # Format for scipy.optimize.minimize\n",
     "    f = pto.force(wec, x_wec, x_opt, wave, nsubsteps)\n",
-    "    return f_max - np.abs(f.flatten())\n",
->>>>>>> 01f25761
+    "    return f_max - jnp.abs(f.flatten())\n",
     "\n",
     "ineq_cons = {'type': 'ineq',\n",
     "             'fun': const_f_pto,\n",
@@ -711,15 +705,9 @@
     "pto_2 = wot.pto.PTO(ndof, kinematics, controller, pto_impedance_2, loss, name_2)\n",
     "\n",
     "## Update PTO constraints and forcing\n",
-<<<<<<< HEAD
-    "def const_f_pto_2(wec, x_wec, x_opt, waves):\n",
-    "    f = pto_2.force_on_wec(wec, x_wec, x_opt, waves, nsubsteps)\n",
-    "    return f_max - jnp.abs(f.flatten())\n",
-=======
     "def const_f_pto_2(wec, x_wec, x_opt, wave):\n",
     "    f = pto_2.force_on_wec(wec, x_wec, x_opt, wave, nsubsteps)\n",
-    "    return f_max - np.abs(f.flatten())\n",
->>>>>>> 01f25761
+    "    return f_max - jnp.abs(f.flatten())\n",
     "ineq_cons_2 = {'type': 'ineq', 'fun': const_f_pto_2}\n",
     "constraints_2 = [ineq_cons_2]\n",
     "f_add_2 = {'PTO': pto_2.force_on_wec}"
@@ -1000,15 +988,9 @@
     "    nsubsteps = 4\n",
     "    f_max = 750.0\n",
     "\n",
-<<<<<<< HEAD
-    "    def const_f_pto(wec, x_wec, x_opt, waves):\n",
-    "        f = pto.force(wec, x_wec, x_opt, waves, nsubsteps)\n",
-    "        return f_max - jnp.abs(f.flatten())\n",
-=======
     "    def const_f_pto(wec, x_wec, x_opt, wave):\n",
     "        f = pto.force(wec, x_wec, x_opt, wave, nsubsteps)\n",
-    "        return f_max - np.abs(f.flatten())\n",
->>>>>>> 01f25761
+    "        return f_max - jnp.abs(f.flatten())\n",
     "\n",
     "    ineq_cons = {'type': 'ineq', 'fun': const_f_pto}\n",
     "    constraints = [ineq_cons]\n",

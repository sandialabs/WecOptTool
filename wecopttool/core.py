--- conflicted
+++ resolved
@@ -815,12 +815,8 @@
         if callback is None:
             def callback_scipy(x):
                 x_wec, x_opt = self.decompose_state(x)
-<<<<<<< HEAD
+                max_x_opt = np.nan if np.size(x_opt)==0 else np.max(np.abs(x_opt))
                 _log.info("Scaled [max(x_wec), max(x_opt), obj_fun(x)]: "
-=======
-                max_x_opt = np.nan if np.size(x_opt)==0 else np.max(np.abs(x_opt))
-                _log.info("[max(x_wec), max(x_opt), obj_fun(x)]: "
->>>>>>> ca587ad0
                           + f"[{np.max(np.abs(x_wec)):.2e}, "
                           + f"{max_x_opt:.2e}, "
                           + f"{obj_fun_scaled(x):.2e}]")

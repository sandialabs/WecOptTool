--- conflicted
+++ resolved
@@ -39,11 +39,8 @@
     "run_bem",
     "change_bem_convention",
     "linear_hydrodynamics",
-<<<<<<< HEAD
+    "wave_excitation",
     "hydrodynamic_impedance",
-=======
-    "wave_excitation",
->>>>>>> fac42f78
     "atleast_2d",
     "degrees_to_radians",
     "subset_close",
@@ -2048,23 +2045,6 @@
     return hydro_data
 
 
-<<<<<<< HEAD
-def hydrodynamic_impedance(hydro_data: Dataset) -> Dataset:
-    """Calculate hydrodynamic intrinsic impedance.
-
-    Parameters
-    ----------
-    hydro_data
-        Dataset with linear hydrodynamic coefficients produced by 
-        :py:func:`wecopttool.linear_hydrodynamics`.
-    """
-    
-    Zi = (hydro_data['inertia_matrix'] \
-        + hydro_data['added_mass'])*1j*hydro_data['omega'] \
-            + hydro_data['radiation_damping'] + hydro_data['friction'] \
-                + hydro_data['hydrostatic_stiffness']/1j/hydro_data['omega']
-    return Zi
-=======
 def wave_excitation(exc_coeff: Dataset, waves: Dataset) -> ndarray:
     """Calculate the complex, frequency-domain, excitation force due to
     waves.
@@ -2112,7 +2092,23 @@
             f"\n BEM direction(s): {np.rad2deg(dir_e)} (deg).")
 
     return np.sum(wave_elev_fd*exc_coeff[:, sub_ind, :], axis=1)
->>>>>>> fac42f78
+
+
+def hydrodynamic_impedance(hydro_data: Dataset) -> Dataset:
+    """Calculate hydrodynamic intrinsic impedance.
+
+    Parameters
+    ----------
+    hydro_data
+        Dataset with linear hydrodynamic coefficients produced by 
+        :py:func:`wecopttool.linear_hydrodynamics`.
+    """
+    
+    Zi = (hydro_data['inertia_matrix'] \
+        + hydro_data['added_mass'])*1j*hydro_data['omega'] \
+            + hydro_data['radiation_damping'] + hydro_data['friction'] \
+                + hydro_data['hydrostatic_stiffness']/1j/hydro_data['omega']
+    return Zi
 
 
 def atleast_2d(array: ArrayLike) -> ndarray:

"""Core functionality for solving the pseudo-spectral problem for WEC.

Contains:

* The *WEC* class
* Functions for basic functionality

.. note:: All contents of this module are imported into *WecOpTool* and
          can be called directly as :python:`wecopttool.<function>`
          instead of :python:`wecopttool.core.<function>`.
"""


from __future__ import annotations


__all__ = [
    "WEC",
    "ncomponents",
    "frequency",
    "time",
    "time_mat",
    "derivative_mat",
    "derivative2_mat",
    "mimo_transfer_mat",
    "vec_to_dofmat",
    "dofmat_to_vec",
    "real_to_complex",
    "complex_to_real",
    "fd_to_td",
    "td_to_fd",
    "read_netcdf",
    "write_netcdf",
    "check_radiation_damping",
    "check_impedance",
    "force_from_rao_transfer_function",
    "force_from_impedance",
    "force_from_waves",
    "inertia",
    "standard_forces",
    "run_bem",
    "change_bem_convention",
    "add_linear_friction",
    "wave_excitation",
    "hydrodynamic_impedance",
    "atleast_2d",
    "degrees_to_radians",
    "subset_close",
    "scale_dofs",
    "decompose_state",
    "frequency_parameters",
    "time_results",
    "set_fb_centers",
]


import logging
from typing import Iterable, Callable, Any, Optional, Mapping, TypeVar, Union
from pathlib import Path
import warnings
from datetime import datetime

from numpy.typing import ArrayLike
import autograd.numpy as np
from autograd.numpy import ndarray
from autograd.builtins import isinstance, tuple, list, dict
from autograd import grad, jacobian
import xarray as xr
from xarray import DataArray, Dataset
import capytaine as cpy
from scipy.optimize import minimize, OptimizeResult, Bounds
from scipy.linalg import block_diag, dft


# logger
_log = logging.getLogger(__name__)

# autograd warnings
filter_msg = "Casting complex values to real discards the imaginary part"
warnings.filterwarnings("ignore", message=filter_msg)

# default values
_default_parameters = {'rho': 1025.0, 'g': 9.81, 'depth': np.infty}
_default_min_damping = 1e-6

# type aliases
TWEC = TypeVar("TWEC", bound="WEC")
TStateFunction = Callable[
    [TWEC, ndarray, ndarray, Dataset], ndarray]
TForceDict = dict[str, TStateFunction]
TIForceDict = Mapping[str, TStateFunction]
FloatOrArray = Union[float, ArrayLike]


class WEC:
    """A wave energy converter (WEC) object for performing simulations
    using the pseudo-spectral solution method.

    To create the WEC use one of the initialization methods:

    * :py:meth:`wecopttool.WEC.__init__`
    * :py:meth:`wecopttool.WEC.from_bem`
    * :py:meth:`wecopttool.WEC.from_floating_body`
    * :py:meth:`wecopttool.WEC.from_impedance`.

    .. note:: Direct initialization of a :py:class:`wecopttool.WEC`
        object as :python:`WEC(f1, nfreq, forces, ...)` using
        :py:meth:`wecopttool.WEC.__init__` is discouraged. Instead
        use one of the other initialization methods listed in the
        *See Also* section.

    To solve the pseudo-spectral problem use
    :py:meth:`wecopttool.WEC.solve`.
    """
    def __init__(
        self,
        f1: float,
        nfreq: int,
        forces: TIForceDict,
        constraints: Optional[Iterable[Mapping]] = None,
        inertia_matrix: Optional[ndarray] = None,
        ndof: Optional[int] = None,
        inertia_in_forces: Optional[bool] = False,
        dof_names: Optional[Iterable[str]] = None,
        ) -> None:
        """Create a WEC object directly from its inertia matrix and
        list of forces.

        The :py:class:`wecopttool.WEC` class describes a WEC's
        equation of motion as :math:`ma=Σf` where the
        :python:`inertia_matrix` matrix specifies the inertia :math:`m`,
        and the :python:`forces` dictionary specifies the different
        forces to be summed. The forces can be linear or nonlinear.
        If :python:`inertia_in_forces is True` the equation of motion is
        :math:`Σf=0`, which is included to allow for initialization
        using an intrinsic impedance through the
        :python:`WEC.from_impedance` initialization function.

        .. note:: Direct initialization of a
            :py:class:`wecopttool.WEC` object as
            :python:`WEC(f1, nfreq, forces, ...)` is discouraged.
            Instead use one of the other initialization methods listed
            in the *See Also* section.

        Parameters
        ----------
        f1
            Fundamental frequency :python:`f1` [:math:`Hz`].
        nfreq
            Number of frequencies (not including zero frequency),
            i.e., :python:`freqs = [0, f1, 2*f1, ..., nfreq*f1]`.
        forces
            Dictionary with entries :python:`{'force_name': fun}`,
            where :python:`fun` has a  signature
            :python:`def fun(wec, x_wec, x_opt, waves):`, and returns
            forces in the time-domain of size
            :python:`(2*nfreq+1, ndof)`.
        constraints
            List of constraints, see documentation for
            :py:func:`scipy.optimize.minimize` for description and
            options of constraints dictionaries.
            If :python:`None`: empty list :python:`[]`.
        inertia_matrix
           Inertia matrix of size :python:`(ndof, ndof)`.
           Not used if :python:`inertia_in_forces` is :python:`True`.
        ndof
            Number of degrees of freedom.
            Must be specified if :python:`inertia_in_forces is True`,
            else not used.
        inertia_in_forces
            Set to True if inertial "forces" are included in the
            :python:`forces` argument.
            This scenario is rare.
            If using an intrinsic impedance, consider initializing with
            :py:meth:`wecoptool.core.WEC.from_impedance` instead.
        dof_names
            Names of the different degrees of freedom (e.g.
            :python:`'Heave'`).
            If :python:`None` the names
            :python:`['DOF_0', ..., 'DOF_N']` are used.

        Raises
        ------
        ValueError
            If :python:`inertia_in_forces is True` but :python:`ndof` is
            not specified.
        ValueError
            If :python:`inertia_in_forces is False` but
            :python:`inertia_matrix` is not specified.
        ValueError
            If :python:`inertia_matrix` does not have the correct size
            (:python:`(ndof, ndof)`).
        ValueError
            If :python:`dof_names` does not have the correct size
            (:python:`ndof`).

        See Also
        --------
        from_bem:
            Initialize a :py:class:`wecopttool.WEC` object from BEM
            results.
        from_floating_body:
            Initialize a :py:class:`wecopttool.WEC` object from a
            :py:class:`capytaine.bodies.bodies.FloatingBody` object.
        from_impedance:
            Initialize a :py:class:`wecopttool.WEC` object from an
            intrinsic impedance array and excitation coefficients.
        """
        self._freq = frequency(f1, nfreq)
        self._time = time(f1, nfreq)
        self._time_mat = time_mat(f1, nfreq)
        self._derivative_mat = derivative_mat(f1, nfreq)
        self._derivative2_mat = derivative2_mat(f1, nfreq)
        self._forces = forces
        constraints = list(constraints) if (constraints is not None) else []
        self._constraints = constraints

        # inertia options
        self._inertia_in_forces = inertia_in_forces

        def _missing(var_name, condition):
            msg = (f"'{var_name}' must be provided if 'inertia_in_forces' is" +
                    f"'{condition}'.")
            return msg

        def _ignored(var_name, condition):
            msg = (f"'{var_name}' is not used when 'inertia_in_forces' is " +
                    f"'{condition}' and should not be provided")
            return msg

        if inertia_in_forces:
            condition = "True"
            if inertia_matrix is not None:
                _log.warning(_ignored("inertia_matrix", condition))
                inertia_matrix = None
            if ndof is None:
                raise ValueError(_missing("ndof", condition))
        elif not inertia_in_forces:
            condition = "False"
            if inertia_matrix is None:
                raise ValueError(_missing("inertia_matrix", condition))
            inertia_matrix = np.atleast_2d(np.squeeze(inertia_matrix))
            if ndof is not None:
                _log.warning(_ignored("ndof", condition))
                if ndof != inertia_matrix.shape[0]:
                    _log.warning(
                        "Provided value of 'ndof' does not match size of " +
                        "'inertia_matrix'. Setting " +
                        f"'ndof={inertia_matrix.shape[0]}'.")
            ndof = inertia_matrix.shape[0]

            if inertia_matrix.shape != (ndof, ndof):
                raise ValueError(
                    "'inertia_matrix' must be a square matrix of size equal " +
                    "to the number of degrees of freedom.")
        self._inertia_matrix = inertia_matrix
        self._ndof = ndof
        if inertia_in_forces:
            _inertia = None
        else:
            _inertia = inertia(f1, nfreq, inertia_matrix)
        self._inertia = _inertia

        # names
        if dof_names is None:
            dof_names = [f'DOF_{i}' for i in range(ndof)]
        elif len(dof_names) != ndof:
            raise ValueError("'dof_names' must have length 'ndof'.")
        self._dof_names = list(dof_names)

    def __str__(self) -> str:
        str = (f'{self.__class__.__name__}: ' +
               f'DOFs ({self.ndof})={self.dof_names}, ' +
               f'f=[0, {self.f1}, ..., {self.nfreq}({self.f1})] Hz.')
        return str

    def __repr__(self) -> str:
        type_ = type(self)
        module = type_.__module__
        qualname = type_.__qualname__
        repr_org = f"<{module}.{qualname} object at {hex(id(self))}>"
        return repr_org + " :: " + self.__str__()

    # other initialization methods
    @staticmethod
    def from_bem(
        bem_data: Union[Dataset, Union[str, Path]],
        friction: Optional[ndarray] = None,
        f_add: Optional[TIForceDict] = None,
        constraints: Optional[Iterable[Mapping]] = None,
        min_damping: Optional[float] = _default_min_damping,
        uniform_shift: Optional[bool] = False,
        dof_names: Optional[Iterable[str]] = None,
        ) -> TWEC:
        """Create a WEC object from linear hydrodynamic coefficients
        obtained using the boundary element method (BEM) code Capytaine.

        The :python:`bem_data` can be a dataset or the name of a
        *NetCDF* file containing the dataset.

        The returned :py:class:`wecopttool.WEC` object contains the
        inertia and the default linear forces: radiation, diffraction,
        and Froude-Krylov. Additional forces can be specified through
        :python:`f_add`.

        Note that because Capytaine uses a different sign convention,
        the direct results from capytaine must be modified using
        :py:func:`wecopttool.change_bem_convention` before calling
        this initialization function.
        Instead, the recommended approach is to use
        :py:func:`wecopttool.run_bem`,
        rather than running Capytaine directly, which outputs the
        results in the correct convention. The results can be saved
        using :py:func:`wecopttool.write_netcdf`.
        :py:func:`wecopttool.run_bem` also computes the inertia and
        hydrostatic stiffness which should be included in bem_data.

        Parameters
        ----------
        bem_data
            Linear hydrodynamic coefficients obtained using the boundary
            element method (BEM) code Capytaine, with sign convention
            corrected. Also includes inertia and hydrostatic stiffness.
        friction
            Linear friction, in addition to radiation damping, of size
            :python:`(ndof, ndof)`.
            :python:`None` if included in :python:`bem_data` or to set
            to zero.
        f_add
            Dictionary with entries :python:`{'force_name': fun}`, where
            :python:`fun` has a  signature
            :python:`def fun(wec, x_wec, x_opt, waves):`, and returns
            forces in the time-domain of size
            :python:`(2*nfreq+1, ndof)`.
        constraints
            List of constraints, see documentation for
            :py:func:`scipy.optimize.minimize` for description and
            options of constraints dictionaries.
            If :python:`None`: empty list :python:`[]`.
        min_damping
            Minimum damping level to ensure a stable system.
            See :py:func:`wecopttool.check_radiation_damping` for more details.
        uniform_shift
            Boolean determining whether damping corrections shifts the damping
            values uniformly for all frequencies or only for frequencies below
            :python:`min_damping`.
            See :py:func:`wecopttool.check_radiation_damping` for more details.
        dof_names
            Names of the different degrees of freedom (e.g.
            :python:`'Heave'`).
            If :python:`None` the names
            :python:`['DOF_0', ..., 'DOF_N']` are used.

        See Also
        --------
        run_bem, add_linear_friction, change_bem_convention,
        write_netcdf, check_radiation_damping
        """
        if isinstance(bem_data, (str, Path)):
            bem_data = read_netcdf(bem_data)
        # add friction
        hydro_data = add_linear_friction(bem_data, friction)
        inertia_matrix = hydro_data['inertia_matrix'].values

        # frequency array
        f1, nfreq = frequency_parameters(
            hydro_data.omega.values/(2*np.pi), False)

        # check real part of damping diagonal > 0
        if min_damping is not None:
            hydro_data = check_radiation_damping(
                hydro_data, min_damping, uniform_shift)

        # forces in the dynamics equations
        linear_force_functions = standard_forces(hydro_data)
        f_add = f_add if (f_add is not None) else {}
        forces = linear_force_functions | f_add
        # constraints
        constraints = constraints if (constraints is not None) else []
        return WEC(f1, nfreq, forces, constraints, inertia_matrix, dof_names=dof_names)

    @staticmethod
    def from_floating_body(
        fb: cpy.FloatingBody,
        f1: float,
        nfreq: int,
        friction: Optional[ndarray] = None,
        f_add: Optional[TIForceDict] = None,
        constraints: Optional[Iterable[Mapping]] = None,
        min_damping: Optional[float] = _default_min_damping,
        wave_directions: Optional[ArrayLike] = np.array([0.0,]),
        rho: Optional[float] = _default_parameters['rho'],
        g: Optional[float] = _default_parameters['g'],
        depth: Optional[float] = _default_parameters['depth'],
    ) -> TWEC:
        """Create a WEC object from a Capytaine :python:`FloatingBody`
        (:py:class:capytaine.bodies.bodies.FloatingBody).

        A :py:class:capytaine.bodies.bodies.FloatingBody object contains
        information on the mesh and degrees of freedom.

        This initialization method calls :py:func:`wecopttool.run_bem`
        followed by :py:meth:`wecopttool.WEC.from_bem`.

        This will run Capytaine to obtain the linear hydrodynamic
        coefficients, which can take from a few minutes to several
        hours.
        Instead, if the hydrodynamic coefficients can be reused, it is
        recommended to run Capytaine first and save the results using
        :py:func:`wecopttool.run_bem` and
        :py:func:`wecopttool.write_netcdf`,
        and then initialize the :py:class:`wecopttool.WEC` object
        using :py:meth:`wecopttool.WEC.from_bem`.
        This initialization method should be
        reserved for the cases where the hydrodynamic coefficients
        constantly change and are not reused, as for example for
        geometry optimization.

        Parameters
        ----------
        fb
            Capytaine FloatingBody.
        f1
            Fundamental frequency :python:`f1` [:math:`Hz`].
        nfreq
            Number of frequencies (not including zero frequency),
            i.e., :python:`freqs = [0, f1, 2*f1, ..., nfreq*f1]`.
        friction
            Linear friction, in addition to radiation damping, of size
            :python:`(ndof, ndof)`.
            :python:`None` to set to zero.
        f_add
            Dictionary with entries :python:`{'force_name': fun}`, where
            :python:`fun` has a  signature
            :python:`def fun(wec, x_wec, x_opt, waves):`, and returns
            forces in the time-domain of size
            :python:`(2*nfreq, ndof)`.
        constraints
            List of constraints, see documentation for
            :py:func:`scipy.optimize.minimize` for description and
            options of constraints dictionaries.
            If :python:`None`: empty list :python:`[]`.
        min_damping
            Minimum damping level to ensure a stable system.
            See :py:func:`wecopttool.check_radiation_damping` for
            more details.
        wave_directions
            List of wave directions [degrees] to evaluate BEM at.
        rho
            Water density in :math:`kg/m^3`.
        g
            Gravitational acceleration in :math:`m/s^2`.
        depth
            Water depth in :math:`m`.

        Returns
        -------
        WEC
            An instance of the :py:class:`wecopttool.WEC` class.

        See Also
        --------
        run_bem, write_netcdf, WEC.from_bem
        """

        # RUN BEM
        _log.info(f"Running Capytaine (BEM): {nfreq+1} frequencies x " +
                 f"{len(wave_directions)} wave directions.")
        freq = frequency(f1, nfreq)[1:]
        bem_data = run_bem(
            fb, freq, wave_directions, rho=rho, g=g, depth=depth)
        wec = WEC.from_bem(
            bem_data, friction, f_add,
            constraints, min_damping=min_damping)
        return wec

    @staticmethod
    def from_impedance(
        freqs: ArrayLike,
        impedance: DataArray,
        exc_coeff: DataArray,
        hydrostatic_stiffness: ndarray,
        f_add: Optional[TIForceDict] = None,
        constraints: Optional[Iterable[Mapping]] = None,
        min_damping: Optional[float] = _default_min_damping,
        uniform_shift: Optional[bool] = False,
    ) -> TWEC:
        """Create a WEC object from the intrinsic impedance and
        excitation coefficients.

        The intrinsic (mechanical) impedance :math:`Z(ω)` linearly
        relates excitation forces :math:`F(ω)` to WEC velocity
        :math:`U(ω)` as :math:`ZU=F`.
        Using linear hydrodynamic coefficients, e.g. from a BEM code
        like Capytaine, the impedance is given as
        :math:`Z(ω) = (m+A(ω))*iω + B(ω) + B_f + K/(iω)`.
        The impedance can also be obtained experimentally.
        Note that the impedance is not defined at :math:`ω=0`.


        Parameters
        ----------
        freqs
            Frequency vector [:math:`Hz`] not including the zero frequency,
            :python:`freqs = [f1, 2*f1, ..., nfreq*f1]`.
        impedance
            Complex impedance of size :python:`(nfreq, ndof, ndof)`.
        exc_coeff
            Complex excitation transfer function of size
            :python:`(ndof, nfreq)`.
        hydrostatic_stiffness
            Linear hydrostatic restoring coefficient of size
            :python:`(ndof, ndof)`.
        f_add
            Dictionary with entries :python:`{'force_name': fun}`, where
            :python:`fun` has a  signature
            :python:`def fun(wec, x_wec, x_opt, waves):`, and returns
            forces in the time-domain of size
            :python:`(2*nfreq, ndof)`.
        constraints
            List of constraints, see documentation for
            :py:func:`scipy.optimize.minimize` for description and
            options of constraints dictionaries.
            If :python:`None`: empty list :python:`[]`.
        min_damping
            Minimum damping level to ensure a stable system.
            See :py:func:`wecopttool.check_impedance` for
            more details.
        uniform_shift
            Boolean determining whether damping corrections shifts the damping
            values uniformly for all frequencies or only for frequencies below
            :python:`min_damping`.
            See :py:func:`wecopttool.check_radiation_damping` for more details.

        Raises
        ------
        ValueError
            If :python:`impedance` does not have the correct size:
            :python:`(ndof, ndof, nfreq)`.
        """
        f1, nfreq = frequency_parameters(freqs, False)

        # impedance matrix shape
        shape = impedance.shape
        ndim = impedance.ndim
        if (ndim!=3) or (shape[1]!=shape[2]) or (shape[0]!=nfreq):
            raise ValueError(
                "'impedance' must have shape '(nfreq, ndof, ndof)'.")

        impedance = check_impedance(impedance, min_damping)

        # impedance force
        omega = freqs * 2*np.pi
        omega0 = np.expand_dims(omega, [1,2])
        transfer_func = impedance * (1j*omega0)
        transfer_func0 = np.expand_dims(hydrostatic_stiffness, 2)
        transfer_func = np.concatenate([transfer_func0, transfer_func], axis=0)
        transfer_func = -1 * transfer_func  # RHS of equation: ma = Σf
        force_impedance = force_from_rao_transfer_function(transfer_func)

        # excitation force
        force_excitation = force_from_waves(exc_coeff)

        # all forces
        f_add = {} if (f_add is None) else f_add
        forces =  {
            'intrinsic_impedance': force_impedance,
            'excitation': force_excitation
        }
        forces = forces | f_add

        # wec
        wec = WEC(f1, nfreq, forces, constraints,
                  inertia_in_forces=True, ndof=shape[1])
        return wec

    def residual(self, x_wec: ndarray, x_opt: ndarray, waves: Dataset,
        ) -> float:
        """
        Return the residual of the dynamic equation (r = m⋅a-Σf).

        Parameters
        ----------
        x_wec
            WEC state vector.
        x_opt
            Optimization (control) state.
        waves
            :py:class:`xarray.Dataset` with the structure and elements
            shown by :py:mod:`wecopttool.waves`.
        """
        if not self.inertia_in_forces:
            ri = self.inertia(self, x_wec, x_opt, waves)
        else:
            ri = np.zeros([self.ncomponents, self.ndof])
        # forces, -Σf
        for f in self.forces.values():
            ri = ri - f(self, x_wec, x_opt, waves)
        return self.dofmat_to_vec(ri)

    # solve
    def solve(self,
        waves: Dataset,
        obj_fun: TStateFunction,
        nstate_opt: int,
        x_wec_0: Optional[ndarray] = None,
        x_opt_0: Optional[ndarray] = None,
        scale_x_wec: Optional[list] = None,
        scale_x_opt: Optional[FloatOrArray] = 1.0,
        scale_obj: Optional[float] = 1.0,
        optim_options: Optional[Mapping[str, Any]] = {},
        use_grad: Optional[bool] = True,
        maximize: Optional[bool] = False,
        bounds_wec: Optional[Bounds] = None,
        bounds_opt: Optional[Bounds] = None,
        callback: Optional[TStateFunction] = None,
        ) -> list[OptimizeResult]:
        """Simulate WEC dynamics using a pseudo-spectral solution
        method and returns the raw results dictionary produced by
        :py:func:`scipy.optimize.minimize`.

        Parameters
        ----------
        waves
            :py:class:`xarray.Dataset` with the structure and elements
            shown by :py:mod:`wecopttool.waves`.
        obj_fun
            Objective function to minimize for pseudo-spectral solution,
            must have signature :python:`fun(wec, x_wec, x_opt, waves)`
            and return a scalar.
        nstate_opt
            Length of the optimization (controls) state vector.
        x_wec_0
            Initial guess for the WEC dynamics state.
            If :python:`None` it is randomly initiated.
        x_opt_0
            Initial guess for the optimization (control) state.
            If :python:`None` it is randomly initiated.
        scale_x_wec
            Factor(s) to scale each DOF in :python:`x_wec` by, to
            improve convergence.
            A single float or an array of size :python:`ndof`.
        scale_x_opt
            Factor(s) to scale :python:`x_opt` by, to improve
            convergence.
            A single float or an array of size :python:`nstate_opt`.
        scale_obj
            Factor to scale :python:`obj_fun` by, to improve
            convergence.
        optim_options
            Optimization options passed to the optimizer.
            See :py:func:`scipy.optimize.minimize`.
        use_grad
             If :python:`True`, optimization will utilize
             `autograd <https://github.com/HIPS/autograd>`_
             for gradients.
        maximize
            Whether to maximize the objective function.
            The default is to minimize the objective function.
        bounds_wec
            Bounds on the WEC components of the decision variable.
            See :py:func:`scipy.optimize.minimize`.
        bounds_opt
            Bounds on the optimization (control) components of the
            decision variable.
            See :py:func:`scipy.optimize.minimize`.
        callback
            Function called after each iteration, must have signature
            :python:`fun(wec, x_wec, x_opt, waves)`. The default
            provides status reports at each iteration via logging at the
            INFO level.

        Raises
        ------
        ValueError
            If :python:`scale_x_opt` is a scalar and
            :python:`nstate_opt` is not provided.
        Exception
            If the optimizer fails for any reason other than maximum
            number of states, i.e. for exit modes other than 0 or 9.
            See :py:mod:`scipy.optimize` for exit mode details.

        Examples
        --------
        The :py:meth:`wecopttool.WEC.solve` method only returns the
        raw results dictionary produced by :py:func:`scipy.optimize.minimize`.

        >>> res_opt = wec.solve(waves=wave,
                                obj_fun=pto.average_power,
                                nstate_opt=2*nfreq+1)

        To get the post-processed results for the :py:class:`wecopttool.WEC`
        and :py:class:`wecopttool.pto.PTO` for a single realization, you
        may call

        >>> realization = 0 # realization index
        >>> res_wec_fd, res_wec_td = wec.post_process(wec,res_opt,wave,nsubsteps)
        >>> res_pto_fd, res_pto_td = pto.post_process(wec,res_opt,wave,nsubsteps)

        See Also
        --------
        wecopttool.waves,
        wecopttool.core.wec.post_process,
        wecopttool.core.pto.post_process,
        """

        results = []

        # x_wec scaling vector
        if scale_x_wec is None:
            scale_x_wec = [1.0] * self.ndof
        elif isinstance(scale_x_wec, float) or isinstance(scale_x_wec, int):
            scale_x_wec = [scale_x_wec] * self.ndof
        scale_x_wec = scale_dofs(scale_x_wec, self.ncomponents)

        # x_opt scaling vector
        if isinstance(scale_x_opt, float) or isinstance(scale_x_opt, int):
            if nstate_opt is None:
                raise ValueError("If 'scale_x_opt' is a scalar, " +
                                    "'nstate_opt' must be provided")
            scale_x_opt = scale_dofs([scale_x_opt], nstate_opt)

        # composite scaling vector
        scale = np.concatenate([scale_x_wec, scale_x_opt])

        # decision variable initial guess
        if x_wec_0 is None:
            x_wec_0 = np.random.randn(self.nstate_wec)
        if x_opt_0 is None:
            x_opt_0 = np.random.randn(nstate_opt)
        x0 = np.concatenate([x_wec_0, x_opt_0])*scale

        # bounds
        if (bounds_wec is None) and (bounds_opt is None):
            bounds = None
        else:
            bounds_in = [bounds_wec, bounds_opt]
            for idx, bii in enumerate(bounds_in):
                if isinstance(bii, tuple):
                    bounds_in[idx] = Bounds(lb=[xibs[0] for xibs in bii],
                                            ub=[xibs[1] for xibs in bii])
            inf_wec = np.ones(self.nstate_wec)*np.inf
            inf_opt = np.ones(nstate_opt)*np.inf
            bounds_dflt = [Bounds(lb=-inf_wec, ub=inf_wec),
                            Bounds(lb=-inf_opt, ub=inf_opt)]
            bounds_list = []
            for bi, bd in zip(bounds_in, bounds_dflt):
                if bi is not None:
                    bo = bi
                else:
                    bo = bd
                bounds_list.append(bo)
            bounds = Bounds(lb=np.hstack([le.lb for le in bounds_list])*scale,
                            ub=np.hstack([le.ub for le in bounds_list])*scale)

        for realization, wave in waves.groupby('realization'):

            _log.info("Solving pseudo-spectral control problem "
                      + f"for realization number {realization}.")

            try:
                wave = wave.squeeze(dim='realization')
            except KeyError:
                pass

            # objective function
            sign = -1.0 if maximize else 1.0

            def obj_fun_scaled(x):
                x_wec, x_opt = self.decompose_state(x/scale)
                return obj_fun(self, x_wec, x_opt, wave)*scale_obj*sign

            # constraints
            constraints = self.constraints.copy()

            for i, icons in enumerate(self.constraints):
                icons_new = {"type": icons["type"]}

                def make_new_fun(icons):
                    def new_fun(x):
                        x_wec, x_opt = self.decompose_state(x/scale)
                        return icons["fun"](self, x_wec, x_opt, wave)
                    return new_fun

                icons_new["fun"] = make_new_fun(icons)
                if use_grad:
                    icons_new['jac'] = jacobian(icons_new['fun'])
                constraints[i] = icons_new

            # system dynamics through equality constraint, ma - Σf = 0
            def scaled_resid_fun(x):
                x_s = x/scale
                x_wec, x_opt = self.decompose_state(x_s)
                return self.residual(x_wec, x_opt, wave)

            eq_cons = {'type': 'eq', 'fun': scaled_resid_fun}
            if use_grad:
                eq_cons['jac'] = jacobian(scaled_resid_fun)
            constraints.append(eq_cons)

            # callback
            if callback is None:
                def callback_scipy(x):
                    x_wec, x_opt = self.decompose_state(x)
                    max_x_opt = np.nan if np.size(x_opt)==0 else np.max(np.abs(x_opt))
                    _log.info("Scaled [max(x_wec), max(x_opt), obj_fun(x)]: "
                              + f"[{np.max(np.abs(x_wec)):.2e}, "
                              + f"{max_x_opt:.2e}, "
                              + f"{obj_fun_scaled(x):.2e}]")
            else:
                def callback_scipy(x):
                    x_s = x/scale
                    x_wec, x_opt = self.decompose_state(x_s)
                    return callback(self, x_wec, x_opt, wave)

            # optimization problem
            optim_options['disp'] = optim_options.get('disp', True)
            problem = {'fun': obj_fun_scaled,
                        'x0': x0,
                        'method': 'SLSQP',
                        'constraints': constraints,
                        'options': optim_options,
                        'bounds': bounds,
                        'callback': callback_scipy,
                        }
            if use_grad:
                problem['jac'] = grad(obj_fun_scaled)

            # minimize
            optim_res = minimize(**problem)

            msg = f'{optim_res.message}    (Exit mode {optim_res.status})'
            if optim_res.status == 0:
                _log.info(msg)
            elif optim_res.status == 9:
                _log.warning(msg)
            else:
                raise Exception(msg)

            # unscale
            optim_res.x = optim_res.x / scale
            optim_res.fun = optim_res.fun / scale_obj
            optim_res.jac = optim_res.jac / scale_obj * scale

            results.append(optim_res)

        return results

    def post_process(self,
        wec: TWEC,
        res: Union[OptimizeResult, Iterable],
        waves: Dataset,
        nsubsteps: Optional[int] = 1,
    ) -> tuple[list[Dataset], list[Dataset]]:
        """Post-process the results from :py:meth:`wecopttool.WEC.solve`.

        Parameters
        ----------
        wec
            :py:class:`wecopttool.WEC` object.
        res
            Results produced by :py:meth:`wecopttool.WEC.solve`.
        waves
            :py:class:`xarray.Dataset` with the structure and elements
            shown by :py:mod:`wecopttool.waves`.
        nsubsteps
            Number of steps between the default (implied) time steps.
            A value of :python:`1` corresponds to the default step
            length.

        Returns
        -------
        results_fd
            Dynamic responses in the frequency-domain.
        results_td
            Dynamic responses in the time-domain.

        Examples
        --------
        The :py:meth:`wecopttool.WEC.solve` method only returns the
        raw results dictionary produced by :py:func:`scipy.optimize.minimize`.

        >>> res_opt = wec.solve(waves=wave,
                                obj_fun=pto.average_power,
                                nstate_opt=2*nfreq+1)

        To get the post-processed results we may call

        >>> res_wec_fd, res_wec_td = wec.post_process(wec, res_opt,wave)

        Note that :py:meth:`wecopttool.WEC.solve` method produces a list of
        results objects (one for each phase realization).
        """
        assert self == wec , ("The same wec object should be used to call " +
                                "post-process and be passed as an input.")

        def _postproc(res, waves, nsubsteps):
            create_time = f"{datetime.utcnow()}"

            omega_vals = np.concatenate([[0], waves.omega.values])
            freq_vals = np.concatenate([[0], waves.freq.values])
            period_vals = np.concatenate([[np.inf], 1/waves.freq.values])
            pos_attr = {'long_name': 'Position', 'units': 'm or rad'}
            vel_attr = {'long_name': 'Velocity', 'units': 'm/s or rad/s'}
            acc_attr = {'long_name': 'Acceleration', 'units': 'm/s^2 or rad/s^2'}
            omega_attr = {'long_name': 'Radial frequency', 'units': 'rad/s'}
            freq_attr = {'long_name': 'Frequency', 'units': 'Hz'}
            period_attr = {'long_name': 'Period', 'units': 's'}
            time_attr = {'long_name': 'Time', 'units': 's'}
            dof_attr = {'long_name': 'Degree of freedom'}
            force_attr = {'long_name': 'Force or moment', 'units': 'N or Nm'}
            wave_elev_attr = {'long_name': 'Wave elevation', 'units': 'm'}
            x_wec, x_opt = self.decompose_state(res.x)
            omega_coord = ("omega", omega_vals, omega_attr)
            freq_coord = ("omega", freq_vals, freq_attr)
            period_coord = ("omega", period_vals, period_attr)
            dof_coord = ("influenced_dof", self.dof_names, dof_attr)

            # frequency domain
            force_da_list = []
            for name, force in self.forces.items():
                force_td_tmp = force(self, x_wec, x_opt, waves)
                force_fd = self.td_to_fd(force_td_tmp)
                force_da = DataArray(data=force_fd,
                                    dims=["omega", "influenced_dof"],
                                    coords={
                                        'omega': omega_coord,
                                        'freq': freq_coord,
                                        'period': period_coord,
                                        'influenced_dof': dof_coord},
                                    attrs=force_attr
                                    ).expand_dims({'type': [name]})
                force_da_list.append(force_da)

            fd_forces = xr.concat(force_da_list, dim='type')
            fd_forces.type.attrs['long_name'] = 'Type'
            fd_forces.name = 'force'
            fd_forces.attrs['long_name'] = 'Force'

            pos = self.vec_to_dofmat(x_wec)
            pos_fd = real_to_complex(pos)

            vel = self.derivative_mat @ pos
            vel_fd = real_to_complex(vel)

            acc = self.derivative2_mat @ pos
            acc_fd = real_to_complex(acc)

            fd_state = Dataset(
                data_vars={
                    'pos': (['omega', 'influenced_dof'], pos_fd, pos_attr),
                    'vel': (['omega', 'influenced_dof'], vel_fd, vel_attr),
                    'acc': (['omega', 'influenced_dof'], acc_fd, acc_attr)},
                coords={
                    'omega': omega_coord,
                    'freq': freq_coord,
                    'period': period_coord,
                    'influenced_dof': dof_coord},
                attrs={"time_created_utc": create_time}
            )

            results_fd = xr.merge([fd_state, fd_forces, waves])
            results_fd = results_fd.transpose('omega', 'influenced_dof', 'type',
                                            'wave_direction')
            results_fd = results_fd.fillna(0)

            # time domain
            t_dat = self.time_nsubsteps(nsubsteps)
            time = DataArray(
                data=t_dat, name='time', dims='time', coords=[t_dat])
            results_td = results_fd.map(lambda x: time_results(x, time))

            results_td['pos'].attrs = pos_attr
            results_td['vel'].attrs = vel_attr
            results_td['acc'].attrs = acc_attr
            results_td['wave_elev'].attrs = wave_elev_attr
            results_td['force'].attrs = force_attr
            results_td['time'].attrs = time_attr
            results_td.attrs['time_created_utc'] = create_time
            return results_fd, results_td

        results_fd = []
        results_td = []
        for idx, ires in enumerate(res):
            ifd, itd = _postproc(ires, waves.sel(realization=idx), nsubsteps)
            results_fd.append(ifd)
            results_td.append(itd)
        return results_fd, results_td

    # properties
    @property
    def forces(self) -> TForceDict:
        """Dictionary of forces."""
        return self._forces

    @forces.setter
    def forces(self, val):
        self._forces = dict(val)

    @property
    def constraints(self) -> list[dict]:
        """List of constraints."""
        return self._constraints

    @constraints.setter
    def constraints(self, val):
        self._constraints = list(val)

    @property
    def inertia_in_forces(self) -> bool:
        """Whether inertial "forces" are included in the
        :python:`forces` dictionary.
        """
        return self._inertia_in_forces

    @property
    def inertia_matrix(self) -> ndarray:
        """Inertia (mass) matrix.
        :python:`None` if  :python:`inertia_in_forces is True`.
        """
        return self._inertia_matrix

    @property
    def inertia(self) -> TStateFunction:
        """Function representing the inertial term :math:`ma` in the
        WEC's dynamics equation.
        """
        return self._inertia

    @property
    def dof_names(self) -> list[str]:
        """Names of the different degrees of freedom."""
        return self._dof_names

    @property
    def ndof(self) -> int:
        """Number of degrees of freedom."""
        return self._ndof

    @property
    def frequency(self) -> ndarray:
        """Frequency vector [:math:`Hz`]."""
        return self._freq

    @property
    def f1(self) -> float:
        """Fundamental frequency :python:`f1` [:math:`Hz`]."""
        return self._freq[1]

    @property
    def nfreq(self) -> int:
        """Number of frequencies, not including the zero-frequency."""
        return len(self._freq)-1

    @property
    def omega(self) -> ndarray:
        """Radial frequency vector [rad/s]."""
        return self._freq * (2*np.pi)

    @property
    def period(self) -> ndarray:
        """Period vector [s]."""
        return np.concatenate([[np.Infinity], 1/self._freq[1:]])

    @property
    def w1(self) -> float:
        """Fundamental radial frequency [rad/s]."""
        return self.omega[1]

    @property
    def time(self) -> ndarray:
        """Time vector [s], size '(2*nfreq, ndof)', not containing the
        end time 'tf'."""
        return self._time

    @property
    def time_mat(self) -> ndarray:
        """Matrix to create time-series from Fourier coefficients.

        For some array of Fourier coefficients :python:`x`
        (excluding the sine component of the highest frequency), size
        :python:`(2*nfreq, ndof)`, the time series is obtained via
        :python:`time_mat @ x`, also size
        :python:`(2*nfreq, ndof)`.
        """
        return self._time_mat

    @property
    def derivative_mat(self) -> ndarray:
        """Matrix to create Fourier coefficients of the derivative of
        some quantity.

        For some array of Fourier coefficients :python:`x`
        (excluding the sine component of the highest frequency), size
        :python:`(2*nfreq, ndof)`, the Fourier coefficients of the
        derivative of :python:`x` are obtained via
        :python:`derivative_mat @ x`.
        """
        return self._derivative_mat

    @property
    def derivative2_mat(self) -> ndarray:
        """Matrix to create Fourier coefficients of the second derivative of
        some quantity.

        For some array of Fourier coefficients :python:`x`
        (excluding the sine component of the highest frequency), size
        :python:`(2*nfreq, ndof)`, the Fourier coefficients of the
        second derivative of :python:`x` are obtained via
        :python:`derivative2_mat @ x`.
        """
        return self._derivative2_mat

    @property
    def dt(self) -> float:
        """Time spacing [s]."""
        return self._time[1]

    @property
    def tf(self) -> float:
        """Final time (repeat period) [s]. Not included in
        :python:`time` vector.
        """
        return 1/self.f1

    @property
    def nt(self) -> int:
        """Number of timesteps."""
        return self.ncomponents

    @property
    def ncomponents(self) -> int:
        """Number of Fourier components (:python:`2*nfreq`) for each
        degree of freedom. Note that the sine component of the highest
        frequency (the 2-point wave) is excluded as this will always
        evaluate to zero.
        """
        return ncomponents(self.nfreq)

    @property
    def nstate_wec(self) -> int:
        """Length of the WEC dynamics state vector consisting of the
        Fourier coefficient of the position of each degree of freedom.
        """
        return self.ndof * self.ncomponents

    # other methods
    def decompose_state(self,
        state: ndarray
    ) -> tuple[ndarray, ndarray]:
        """Split the state vector into the WEC dynamics state and the
        optimization (control) state.

        Calls :py:func:`wecopttool.decompose_state` with the
        appropriate inputs for the WEC object.

        Examples
        --------
        >>> x_wec, x_opt = wec.decompose_state(x)

        Parameters
        ----------
        state
            Combined WEC and optimization states.

        Returns
        -------
        state_wec
            WEC state vector.
        state_opt
            Optimization (control) state.

        See Also
        --------
        decompose_state
        """
        return decompose_state(state, self.ndof, self.nfreq)

    def time_nsubsteps(self, nsubsteps: int) -> ndarray:
        """Create a time vector with finer discretization.

        Calls :py:func:`wecopttool.time` with the appropriate
        inputs for the WEC object.

        Parameters
        ----------
        nsubsteps
            Number of substeps between implied/default time steps.

        See Also
        --------
        time, WEC.time
        """
        return time(self.f1, self.nfreq, nsubsteps)

    def time_mat_nsubsteps(self, nsubsteps: int) -> ndarray:
        """Create a time matrix similar to
        :py:meth:`wecopttool.WEC.time_mat` but with finer
        time-domain discretization.

        Calls :py:func:`wecopttool.time_mat` with the appropriate
        inputs for the WEC object.

        Parameters
        ----------
        nsubsteps
            Number of substeps between implied/default time steps.

        See Also
        --------
        time_mat, WEC.time_mat, WEC.time_nsubsteps
        """
        return time_mat(self.f1, self.nfreq, nsubsteps)

    def vec_to_dofmat(self, vec: ndarray) -> ndarray:
        """Convert a vector to a matrix with one column per degree of
        freedom.

        Opposite of :py:meth:`wecopttool.WEC.dofmat_to_vec`.

        Calls :py:func:`wecopttool.vec_to_dofmat` with the
        appropriate inputs for the WEC object.

        Examples
        --------
        >>> x_wec, x_opt = wec.decompose_state(x)
        >>> x_wec_mat = wec.vec_to_dofmat(x_wec)

        Parameters
        ----------
        vec
            One-dimensional vector.

        See Also
        --------
        vec_to_dofmat, WEC.dofmat_to_vec
        """
        return vec_to_dofmat(vec, self.ndof)

    def dofmat_to_vec(self, mat: ndarray) -> ndarray:
        """Flatten a matrix to a vector.

        Opposite of :py:meth:`wecopttool.WEC.vec_to_dofmat`.

        Calls :py:func:`wecopttool.dofmat_to_vec` with the
        appropriate inputs for the WEC object.

        Parameters
        ----------
        mat
            Matrix with one column per degree of freedom.

        See Also
        --------
        dofmat_to_vec, WEC.vec_to_dofmat
        """
        return dofmat_to_vec(mat)

    def fd_to_td(self, fd: ndarray) -> ndarray:
        """Convert a frequency-domain array to time-domain.

        Opposite of :py:meth:`wecopttool.WEC.td_to_fd`.

        Calls :py:func:`wecopttool.fd_to_td` with the appropriate inputs
        for the WEC object.

        Parameters
        ----------
        fd
            Frequency-domain complex array with shape
            :python:`(WEC.nfreq+1, N)` for any :python:`N`.

        See Also
        --------
        fd_to_td, WEC.td_to_fd
        """
        return fd_to_td(fd, self.f1, self.nfreq, 1, True)

    def td_to_fd(
        self,
        td: ndarray,
        fft: Optional[bool] = True,
        ) -> ndarray:
        """Convert a time-domain array to frequency-domain.

        Opposite of :py:meth:`wecopttool.WEC.fd_to_td`.

        Calls :py:func:`wecopttool.fd_to_td` with the appropriate
        inputs for the WEC object.

        Parameters
        ----------
        td
            Time-domain real array with shape
            :python:`(2*WEC.nfreq, N)` for any :python:`N`.
        fft
            Whether to use the real FFT.

        See Also
        --------
        td_to_fd, WEC.fd_to_td
        """
        return td_to_fd(td, fft, True)


def ncomponents(
    nfreq : int,
    zero_freq: Optional[bool] = True,
) -> int:
    """Number of Fourier components (:python:`2*nfreq`) for each
    DOF. The sine component of the highest frequency (the 2-point wave)
    is excluded as it will always evaluate to zero.

    If :python:`zero_freq = False` (not default), the mean (DC) component
    :python:`X0` is excluded, and the number of components is reduced by 1.

    Parameters
    ----------
    nfreq
        Number of frequencies.
    zero_freq
        Whether to include the zero-frequency.
    """
    ncomp = 2*nfreq - 1
    if zero_freq:
        ncomp = ncomp + 1
    return ncomp


def frequency(
    f1: float,
    nfreq: int,
    zero_freq: Optional[bool] = True,
) -> ndarray:
    """Construct equally spaced frequency array.

    The array includes :python:`0` and has length of :python:`nfreq+1`.
    :python:`f1` is fundamental frequency (1st harmonic).

    Returns the frequency array, e.g.,
    :python:`freqs = [0, f1, 2*f1, ..., nfreq*f1]`.

    If :python:`zero_freq = False` (not default), the mean (DC) component
    :python:`0` is excluded, and the vector length is reduced by 1.

    Parameters
    ----------
    f1
        Fundamental frequency :python:`f1` [:math:`Hz`].
    nfreq
        Number of frequencies.
    zero_freq
        Whether to include the zero-frequency.
    """
    freq = np.arange(0, nfreq+1)*f1
    freq = freq[1:] if not zero_freq else freq
    return freq


def time(
    f1: float,
    nfreq: int,
    nsubsteps: Optional[int] = 1,
) -> ndarray:
    """Assemble the time vector with :python:`nsubsteps` subdivisions.

    Returns the 1D time vector, in seconds, starting at time
    :python:`0`, and not containing the end time :python:`tf=1/f1`.
    The time vector has length :python:`(2*nfreq)*nsubsteps`.
    The timestep length is :python:`dt = dt_default * 1/nsubsteps`,
    where :python:`dt_default=tf/(2*nfreq)`.

    Parameters
    ----------
    f1
        Fundamental frequency :python:`f1` [:math:`Hz`].
    nfreq
        Number of frequencies.
    nsubsteps
        Number of steps between the default (implied) time steps.
        A value of :python:`1` corresponds to the default step length.
    """
    if nsubsteps < 1:
        raise ValueError("'nsubsteps' must be 1 or greater")
    nsteps = nsubsteps * ncomponents(nfreq)
    return np.linspace(0, 1/f1, nsteps, endpoint=False)


def time_mat(
    f1: float,
    nfreq: int,
    nsubsteps: Optional[int] = 1,
    zero_freq: Optional[bool] = True,
) -> ndarray:
    """Assemble the time matrix that converts the state to a
    time-series.

    For a state :math:`x` consisting of the mean (DC) component
    followed by the real and imaginary components of the Fourier
    coefficients (excluding the imaginary component of the 2-point wave) as
    :math:`x=[X0, Re(X1), Im(X1), ..., Re(Xn)]`,
    the response vector in the time-domain (:math:`x(t)`) is given as
    :math:`Mx`, where :math:`M` is the time matrix.

    The time matrix has size :python:`(nfreq*2, nfreq*2)`.

    If :python:`zero_freq = False` (not default), the mean (DC) component
    :python:`X0` is excluded, and the matrix/vector length is reduced by 1.

    Parameters
    ---------
    f1
        Fundamental frequency :python:`f1` [:math:`Hz`].
    nfreq
        Number of frequencies.
    nsubsteps
        Number of steps between the default (implied) time steps.
        A value of :python:`1` corresponds to the default step length.
    zero_freq
        Whether the first frequency should be zero.
    """
    t = time(f1, nfreq, nsubsteps)
    omega = frequency(f1, nfreq) * 2*np.pi
    wt = np.outer(t, omega[1:])
    ncomp = ncomponents(nfreq)
    time_mat = np.empty((nsubsteps*ncomp, ncomp))
    time_mat[:, 0] = 1.0
    time_mat[:, 1::2] = np.cos(wt)
    time_mat[:, 2::2] = -np.sin(wt[:, :-1]) # remove 2pt wave sine component
    if not zero_freq:
        time_mat = time_mat[:, 1:]
    return time_mat


def derivative_mat(
    f1: float,
    nfreq: int,
    zero_freq: Optional[bool] = True,
) -> ndarray:
    """Assemble the derivative matrix that converts the state vector of
    a response to the state vector of its derivative.

    For a state :math:`x` consisting of the mean (DC) component
    followed by the real and imaginary components of the Fourier
    coefficients (excluding the imaginary component of the 2-point wave) as
    :math:`x=[X0, Re(X1), Im(X1), ..., Re(Xn)]`,
    the state of its derivative is given as :math:`Dx`, where
    :math:`D` is the derivative matrix.

    The time matrix has size :python:`(nfreq*2, nfreq*2)`.

    If :python:`zero_freq = False` (not default), the mean (DC) component
    :python:`X0` is excluded, and the matrix/vector length is reduced by 1.

    Parameters
    ---------
    f1
        Fundamental frequency :python:`f1` [:math:`Hz`].
    nfreq
        Number of frequencies.
    zero_freq
        Whether the first frequency should be zero.
    """
    def block(n): return np.array([[0, -1], [1, 0]]) * n*f1 * 2*np.pi
    blocks = [block(n+1) for n in range(nfreq)]
    if zero_freq:
        blocks = [0.0] + blocks
    deriv_mat = block_diag(*blocks)
    return deriv_mat[:-1, :-1] # remove 2pt wave sine component


def derivative2_mat(
    f1: float,
    nfreq: int,
    zero_freq: Optional[bool] = True,
) -> ndarray:
    """Assemble the second derivative matrix that converts the state vector of
    a response to the state vector of its second derivative.

    For a state :math:`x` consisting of the mean (DC) component
    followed by the real and imaginary components of the Fourier
    coefficients (excluding the imaginary component of the 2-point wave) as
    :math:`x=[X0, Re(X1), Im(X1), ..., Re(Xn)]`,
    the state of its second derivative is given as :math:`(DD)x`, where
    :math:`DD` is the second derivative matrix.

    The time matrix has size :python:`(nfreq*2, nfreq*2)`.

    If :python:`zero_freq = False` (not default), the mean (DC) component
    :python:`X0` is excluded, and the matrix/vector length is reduced by 1.

    Parameters
    ---------
    f1
        Fundamental frequency :python:`f1` [:math:`Hz`].
    nfreq
        Number of frequencies.
    zero_freq
        Whether the first frequency should be zero.
    """
    vals = [((n+1)*f1 * 2*np.pi)**2 for n in range(nfreq)]
    diagonal = np.repeat(-np.ones(nfreq) * vals, 2)[:-1] # remove 2pt wave sine
    if zero_freq:
        diagonal = np.concatenate(([0.0], diagonal))
    return np.diag(diagonal)


def mimo_transfer_mat(
    transfer_mat: DataArray,
    zero_freq: Optional[bool] = True,
) -> ndarray:
    """Create a block matrix of the MIMO transfer function.

    The input is a complex transfer matrix that relates the complex
    Fourier representation of two variables.
    For example, it can be an impedance matrix or an RAO transfer
    matrix.
    The input complex impedance matrix has shape
    :python`(nfreq, ndof, ndof)`.

    Returns the 2D real matrix that transform the state representation
    of the input variable variable to the state representation of the
    output variable.
    Here, a state representation :python:`x` consists of the mean (DC)
    component followed by the real and imaginary components of the
    Fourier coefficients (excluding the imaginary component of the
    2-point wave) as
    :python:`x=[X0, Re(X1), Im(X1), ..., Re(Xn)]`.

    If :python:`zero_freq = False` (not default), the mean (DC) component
    :python:`X0` is excluded, and the matrix/vector length is reduced by 1.

    Parameters
    ----------
    transfer_mat
        Complex transfer matrix.
    zero_freq
        Whether the first frequency should be zero.
    """
    ndof = transfer_mat.shape[1]
    assert transfer_mat.shape[2] == ndof
    elem = [[None]*ndof for _ in range(ndof)]
    def block(re, im): return np.array([[re, -im], [im, re]])
    for idof in range(ndof):
        for jdof in range(ndof):
            if zero_freq:
                Zp0 = transfer_mat[0, idof, jdof]
                assert np.all(np.isreal(Zp0))
                Zp0 = np.real(Zp0)
                Zp = transfer_mat[1:, idof, jdof]
            else:
                Zp0 = [0.0]
                Zp = transfer_mat[:, idof, jdof]
            re = np.real(Zp)
            im = np.imag(Zp)
            blocks = [block(ire, iim) for (ire, iim) in zip(re[:-1], im[:-1])]
            blocks = [Zp0] + blocks + [re[-1]]
            elem[idof][jdof] = block_diag(*blocks)
    return np.block(elem)


def vec_to_dofmat(vec: ArrayLike, ndof: int) -> ndarray:
    """Convert a vector back to a matrix with one column per DOF.

    Returns a matrix with :python:`ndof` columns.
    The number of rows is inferred from the size of the input vector.

    Opposite of :py:func:`wecopttool.dofmat_to_vec`.

    Parameters
    ----------
    vec
        1D array consisting of concatenated arrays of several DOFs, as
        :python:`vec = [vec_1, vec_2, ..., vec_ndof]`.
    ndof
        Number of degrees of freedom.

    See Also
    --------
    dofmat_to_vec,
    """
    return np.reshape(vec, (-1, ndof), order='F')


def dofmat_to_vec(mat: ArrayLike) -> ndarray:
    """Flatten a matrix that has one column per DOF.

    Returns a 1D vector.

    Opposite of :py:func:`wecopttool.vec_to_dofmat`.

    Parameters
    ----------
    mat
        Matrix to be flattened.

    See Also
    --------
    vec_to_dofmat,
    """
    return np.reshape(mat, -1, order='F')


def real_to_complex(
    fd: ArrayLike,
    zero_freq: Optional[bool] = True,
) -> ndarray:
    """Convert from two real amplitudes to one complex amplitude per
    frequency.

    The input is a real 2D array with each column containing the real
    and imaginary components of the Fourier coefficients for some
    response, excluding the imaginary component of the highest frequency
    (2-point wave).
    The column length is :python:`2*nfreq`.
    The entries of a column representing a response :python:`x` are
    :python:`x=[X0, Re(X1), Im(X1), ..., Re(Xn)]`.

    Returns a complex 2D array with each column containing the complex
    Fourier coefficients.
    Columns are length :python:`nfreq+1`, and the first row corresponds
    to the real-valued zero-frequency (mean, DC) components.
    The entries of a column representing a response :python:`x` are
    :python:`x=[X0, X1, ..., Xn]`.

    If :python:`zero_freq = False`, the mean (DC) component :python:`X0`
    is excluded, and the column length is reduced by 1.

    Parameters
    ----------
    fd
        Array containing the real and imaginary components of the
        Fourier coefficients.
    zero_freq
        Whether the mean (DC) component is included.

    See Also
    --------
    complex_to_real,
    """
    fd= atleast_2d(fd)
    if zero_freq:
        assert fd.shape[0]%2==0
        mean = fd[0:1, :]
        fd = fd[1:, :]
    fdc = np.append(fd[0:-1:2, :] + 1j*fd[1::2, :],
                    [fd[-1, :]], axis=0)
    if zero_freq:
        fdc = np.concatenate((mean, fdc), axis=0)
    return fdc


def complex_to_real(
    fd: ArrayLike,
    zero_freq: Optional[bool] = True,
) -> ndarray:
    """Convert from one complex amplitude to two real amplitudes per
    frequency.

    The input is a complex 2D array with each column containing the
    Fourier coefficients for some response.
    Columns are length :python:`nfreq+1`, and the first row corresponds
    to the real-valued zero-frequency (mean, DC) components.
    The entries of a column representing a response :python:`x` are
    :python:`x=[X0, X1, ..., Xn]`.

    Returns a real 2D array with each column containing the real and
    imaginary components of the Fourier coefficients. The imaginary component
    of the highest frequency (the 2-point wave) is excluded, as it will
    always evaluate to zero.
    The column length is :python:`2*nfreq`.
    The entries of a column representing a response :python:`x` are
    :python:`x=[X0, Re(X1), Im(X1), ..., Re(Xn)]`.

    If :python:`zero_freq = False` (not default), the mean (DC) component
    :python:`X0` is excluded, and the vector length is reduced by 1.

    Parameters
    ----------
    fd
        Array containing the complex Fourier coefficients.
    zero_freq
        Whether the mean (DC) component is included.

    See Also
    --------
    real_to_complex,
    """
    fd = atleast_2d(fd)
    nfreq = fd.shape[0] - 1 if zero_freq else fd.shape[0]
    ndof = fd.shape[1]
    if zero_freq:
        assert np.all(np.isreal(fd[0, :]))
        a = np.real(fd[0:1, :])
        b = np.real(fd[1:-1, :])
        c = np.imag(fd[1:-1, :])
        d = np.real(fd[-1:, :])
    else:
        b = np.real(fd[:-1, :])
        c = np.imag(fd[:-1, :])
        d = np.real(fd[-1:, :])
    out = np.concatenate([np.transpose(b), np.transpose(c)])
    out = np.reshape(np.reshape(out, [-1], order='F'), [-1, ndof])
    if zero_freq:
        out = np.concatenate([a, out, d])
        assert out.shape == (2*nfreq, ndof)
    else:
        out = np.concatenate([out, d])
        assert out.shape == (2*nfreq-1, ndof)
    return out


def fd_to_td(
    fd: ArrayLike,
    f1: Optional[float] = None,
    nfreq: Optional[int] = None,
    nsubsteps: int = 1,
    zero_freq: Optional[bool] = True,
) -> ndarray:
    """Convert a complex array of Fourier coefficients to a real array
    of time-domain responses.

    The input is a complex 2D array with each column containing the
    Fourier coefficients for some response.
    Columns are length :python:`nfreq+1`, and the first row corresponds
    to the real-valued zero-frequency (mean, DC) components.
    The entries of a column representing a response :python:`x` are
    :python:`x=[X0, X1, ..., Xn]`.

    Returns a real array with same number of columns and
    :python:`2*nfreq` rows, containing the time-domain response at
    times :python:`wecopttool.time(f1, nfreq, nsubsteps=1)`.
    The imaginary component of the highest frequency (the 2-point wave) is
    excluded, as it will always evaluate to zero.

    If both :python:`f1` and :python:`nfreq` are provided, it uses the
    time matrix :python:`wecopttool.time_mat(f1, nfreq, nsubsteps=1)`,
    else it uses the inverse real FFT (:py:func:`numpy.fft.irfft`).

    If :python:`zero_freq = False` (not default), the mean (DC) component
    :python:`X0` is excluded, and the matrix/vector length is reduced by 1.

    Opposite of :py:meth:`wecopttool.td_to_fd`.

    Parameters
    ----------
    fd
        Array containing the complex Fourier coefficients.
    f1
        Fundamental frequency :python:`f1` [:math:`Hz`].
    nfreq
        Number of frequencies.
    nsubsteps
        Number of steps between the default (implied) time steps.
        A value of :python:`1` corresponds to the default step length.
    zero_freq
        Whether the mean (DC) component is included.

    Raises
    ------
    ValueError
        If only one of :python:`f1` or :python:`nfreq` is provided.
        Must provide both or neither.

    See Also
    --------
    td_to_fd, time, time_mat
    """
    fd = atleast_2d(fd)

    if zero_freq:
        msg = "The first row must be real when `zero_freq=True`."
        assert np.allclose(np.imag(fd[0, :]), 0), msg

    if (f1 is not None) and (nfreq is not None):
        tmat = time_mat(f1, nfreq, nsubsteps, zero_freq=zero_freq)
        td = tmat @ complex_to_real(fd, zero_freq)
    elif (f1 is None) and (nfreq is None):
        n = 2*(fd.shape[0]-1)
        fd = np.concatenate((fd[:1, :], fd[1:-1, :]/2, fd[-1:, :]))
        td = np.fft.irfft(fd, n=n, axis=0, norm='forward')
    else:
        raise ValueError(
            "Provide either both 'f1' and 'nfreq' or neither.")
    return td


def td_to_fd(
    td: ArrayLike,
    fft: Optional[bool] = True,
    zero_freq: Optional[bool] = True,
) -> ndarray:
    """Convert a real array of time-domain responses to a complex array
    of Fourier coefficients.

    If :python:`zero_freq = False` (not default), the mean (DC) component
    :python:`X0` is excluded, and the matrix/vector length is reduced by 1.

    Opposite of :py:func:`wecopttool.fd_to_td`

    Parameters
    ----------
    td
        Real array of time-domains responses.
    fft
        Whether to use the real FFT.
    zero_freq
        Whether the mean (DC) component is returned.

    See Also
    --------
    fd_to_td
    """
    td= atleast_2d(td)
    n = td.shape[0]
    if fft:
        fd = np.fft.rfft(td, n=n, axis=0, norm='forward')
    else:
        fd = np.dot(dft(n, 'n')[:n//2+1, :], td)
    fd = np.concatenate((fd[:1, :], fd[1:-1, :]*2, fd[-1:, :]))
    if not zero_freq:
        fd = fd[1:, :]
    return fd


def read_netcdf(fpath: Union[str, Path]) -> Dataset:
    """Read a *NetCDF* file with possibly complex entries as a
    :py:class:`xarray.Dataset`.

    Can handle complex entries in the *NetCDF* by using
    :py:func:`capytaine.io.xarray.merge_complex_values`.

    Parameters
    ----------
    fpath
        Path to the *NetCDF* file.

    See Also
    --------
    write_netcdf,
    """
    with xr.open_dataset(fpath) as ds:
        ds.load()
    return cpy.io.xarray.merge_complex_values(ds)


def write_netcdf(fpath: Union[str, Path], data: Dataset) -> None:
    """Save an :py:class:`xarray.Dataset` with possibly complex entries as a
    *NetCDF* file.

    Can handle complex entries in the *NetCDF* by using
    :py:func:`capytaine.io.xarray.separate_complex_values`

    Parameters
    ----------
    fpath
        Name of file to save.
    data
        Dataset to save.

    See Also
    --------
    read_netcdf,
    """
    cpy.io.xarray.separate_complex_values(data).to_netcdf(fpath)


def check_radiation_damping(
    hydro_data: Dataset,
    min_damping: Optional[float] = 1e-6,
    uniform_shift: Optional[bool] = False,
) -> Dataset:
    """Ensure that the linear hydrodynamics (friction + radiation
    damping) have positive damping.

    Shifts the :python:`friction` or :python:`radiation_damping` up
    if necessary. Returns the (possibly) updated Dataset with
    :python:`damping` :math:`>=` :python:`min_damping`.

    Parameters
    ----------
    hydro_data
        Linear hydrodynamic data.
    min_damping
        Minimum threshold for damping. Default is 1e-6.
    uniform_shift
        Boolean that determines whether the damping correction for each
        degree of freedom is frequency dependent or not. If :python:`True`,
        the damping correction is applied to :python:`friction` and shifts the
        damping for all frequencies. If :python:`False`, the damping correction
        is applied to :python:`radiation_damping` and only shifts the
        damping for frequencies with negative damping values. Default is
        :python:`False`.
    """
    hydro_data_new = hydro_data.copy(deep=True)
    radiation = hydro_data_new['radiation_damping']
    friction = hydro_data_new['friction']
    ndof = len(hydro_data_new.influenced_dof)
    assert ndof == len(hydro_data.radiating_dof)
    for idof in range(ndof):
        iradiation = radiation.isel(radiating_dof=idof, influenced_dof=idof)
        ifriction = friction.isel(radiating_dof=idof, influenced_dof=idof)
        if uniform_shift:
            dmin = (iradiation+ifriction).min()
            if dmin <= 0.0 + min_damping:
                dof = hydro_data_new.influenced_dof.values[idof]
                delta = min_damping-dmin
                _log.warning(
                    f'Linear damping for DOF "{dof}" has negative or close ' +
                    'to zero terms. Shifting up radiation damping by ' +
                    f'{delta.values} N/(m/s).')
                hydro_data_new['radiation_damping'][:, idof, idof] = (iradiation + delta)
        else:
            new_damping = iradiation.where(
                iradiation+ifriction>min_damping, other=min_damping)
            dof = hydro_data_new.influenced_dof.values[idof]
            if (new_damping==min_damping).any():
                _log.warning(
                    f'Linear damping for DOF "{dof}" has negative or close to ' +
                    'zero terms. Shifting up damping terms ' +
                    f'{np.where(new_damping==min_damping)[0]} to a minimum of ' +
                    f'{min_damping} N/(m/s)')
            hydro_data_new['radiation_damping'][:, idof, idof] = new_damping
    return hydro_data_new


def check_impedance(
    Zi: DataArray,
    min_damping: Optional[float] = 1e-6,
    uniform_shift: Optional[bool] = False,
) -> DataArray:
    """Ensure that the real part of the impedance (resistive) is positive.

    Adds to real part of the impedance.
    Returns the (possibly) updated impedance with
    :math:`Re(Zi)>=` :python:`min_damping`.

    Parameters
    ----------
    Zi
        Linear hydrodynamic impedance.
    min_damping
        Minimum threshold for damping. Default is 1e-6.
    """
    Zi_diag = np.diagonal(Zi,axis1=1,axis2=2)
    Zi_shifted = Zi.copy()
    for dof in range(Zi_diag.shape[1]):
        if uniform_shift:
            dmin = np.min(np.real(Zi_diag[:, dof]))
            if dmin < min_damping:
                delta = min_damping - dmin
                Zi_shifted[:, dof, dof] = Zi_diag[:, dof] \
                    + np.abs(delta)
                _log.warning(
                    f'Real part of impedance for {dof} has negative or close to ' +
                    f'zero terms. Shifting up by {delta:.2f}')
        else:
            points = np.where(np.real(Zi_diag[:, dof])<min_damping)
            Zi_dof_real = Zi_diag[:,dof].real.copy()
            Zi_dof_imag = Zi_diag[:,dof].imag.copy()
            Zi_dof_real[Zi_dof_real < min_damping] = min_damping
            Zi_shifted[:, dof, dof] = Zi_dof_real + Zi_dof_imag*1j
            if (Zi_dof_real==min_damping).any():
                _log.warning(
                    f'Real part of impedance for {dof} has negative or close to ' +
                    f'zero terms. Shifting up elements '
                    f'{np.where(Zi_dof_real==min_damping)[0]} to a minimum of ' +
                    f' {min_damping} N/(m/s)')
    return Zi_shifted


def force_from_rao_transfer_function(
    rao_transfer_mat: DataArray,
    zero_freq: Optional[bool] = True,
) -> TStateFunction:
    """Create a force function from its position transfer matrix.

    This is the position equivalent to the velocity-based
    :py:func:`wecopttool.force_from_impedance`.

    If :python:`zero_freq = False` (not default), the mean (DC) component
    of the transfer matrix (first row) is excluded.

    Parameters
    ----------
    rao_transfer_mat
        Complex position transfer matrix.
    zero_freq
        Whether the first frequency should be zero. Default is
        :python:`True`.

    See Also
    --------
    force_from_impedance,
    """
    def force(wec, x_wec, x_opt, waves):
        transfer_mat = mimo_transfer_mat(rao_transfer_mat, zero_freq)
        force_fd = wec.vec_to_dofmat(np.dot(transfer_mat, x_wec))
        return np.dot(wec.time_mat, force_fd)
    return force


def force_from_impedance(
    omega: ArrayLike,
    impedance: DataArray,
) -> TStateFunction:
    """Create a force function from its impedance.

    Parameters
    ----------
    omega
        Radial frequency vector.
    impedance
        Complex impedance matrix.

    See Also
    --------
    force_from_rao_transfer_function,
    """
    return force_from_rao_transfer_function(impedance*(1j*omega), False)


def force_from_waves(force_coeff: DataArray,
                     ) -> TStateFunction:
    """Create a force function from waves excitation coefficients.

    Parameters
    ----------
    force_coeff
        Complex excitation coefficients indexed by frequency and
        direction angle.
    """
    def force(wec, x_wec, x_opt, waves):
        force_fd = complex_to_real(wave_excitation(force_coeff, waves), False)
        return np.dot(wec.time_mat[:, 1:], force_fd)
    return force


def inertia(
    f1: float,
    nfreq: int,
    inertia_matrix: ArrayLike,
) -> TStateFunction:
    """Create the inertia "force" from the inertia matrix.

    Parameters
    ----------
    f1
        Fundamental frequency :python:`f1` [:math:`Hz`].
    nfreq
        Number of frequencies.
    inertia_matrix
        Inertia matrix.
    """
    omega = np.expand_dims(frequency(f1, nfreq, False)*2*np.pi, [1,2])
    inertia_matrix = np.expand_dims(inertia_matrix, 0)
    rao_transfer_function = -1*omega**2*inertia_matrix + 0j
    inertia_fun = force_from_rao_transfer_function(
        rao_transfer_function, False)
    return inertia_fun


def standard_forces(hydro_data: Dataset) -> TForceDict:
    """Create functions for linear hydrodynamic forces.

    Returns a dictionary with the standard linear forces:
    radiation, hydrostatic, friction, Froude—Krylov, and diffraction.
    The functions are type :python:`StateFunction` (see Type Aliases in
    API Documentation).

    Parameters
    ----------
    hydro_data
        Linear hydrodynamic data.
    """

    # intrinsic impedance
    w = hydro_data['omega']
    A = hydro_data['added_mass']
    B = hydro_data['radiation_damping']
    K = hydro_data['hydrostatic_stiffness']
    Bf = hydro_data['friction']

    rao_transfer_functions = dict()
    rao_transfer_functions['radiation'] = (1j*w*B + -1*w**2*A, False)
    rao_transfer_functions['friction'] = (1j*w*Bf, False)

    # include zero_freq in hydrostatics
    hs = ((K + 0j).expand_dims({"omega": B.omega}, 0))
    tmp = hs.isel(omega=0).copy(deep=True)
    tmp['omega'] = tmp['omega'] * 0
    hs = xr.concat([tmp, hs], dim='omega') #, data_vars='minimal')
    rao_transfer_functions['hydrostatics'] = (hs, True)

    linear_force_functions = dict()
    for name, (value, zero_freq) in rao_transfer_functions.items():
        value = value.transpose("omega", "radiating_dof", "influenced_dof")
        value = -1*value  # RHS of equation: ma = Σf
        linear_force_functions[name] = (
            force_from_rao_transfer_function(value, zero_freq))

    # wave excitation
    excitation_coefficients = {
        'Froude_Krylov': hydro_data['Froude_Krylov_force'],
        'diffraction': hydro_data['diffraction_force']
    }

    for name, value in excitation_coefficients.items():
        linear_force_functions[name] = force_from_waves(value)

    return linear_force_functions


def run_bem(
    fb: cpy.FloatingBody,
    freq: Iterable[float] = [np.infty],
    wave_dirs: Iterable[float] = [0],
    rho: float = _default_parameters['rho'],
    g: float = _default_parameters['g'],
    depth: float = _default_parameters['depth'],
    write_info: Optional[Mapping[str, bool]] = None,
    njobs: int = 1,
) -> Dataset:
    """Run Capytaine for a range of frequencies and wave directions.

    This simplifies running *Capytaine* and ensures the output are in
    the correct convention (see
    :py:func:`wecopttool.change_bem_convention`).

    It creates the *test matrix*, calls
    :py:meth:`capytaine.bodies.bodies.FloatingBody.keep_immersed_part`,
    calls :py:meth:`capytaine.bem.solver.BEMSolver.fill_dataset`,
    and changes the sign convention using
    :py:func:`wecopttool.change_bem_convention`.

    Parameters
    ----------
    fb
        The WEC as a Capytaine floating body (mesh + DOFs).
    freq
        List of frequencies [:math:`Hz`] to evaluate BEM at.
    wave_dirs
        List of wave directions [degrees] to evaluate BEM at.
    rho
        Water density in :math:`kg/m^3`.
    g
        Gravitational acceleration in :math:`m/s^2`.
    depth
        Water depth in :math:`m`.
    write_info
        Which additional information to write.
        Options are:
        :python:`['hydrostatics', 'mesh', 'wavelength', 'wavenumber']`.
        See :py:func:`capytaine.io.xarray.assemble_dataset` for more
        details.
    njobs
        Number of jobs to run in parallel.
        See :py:meth:`capytaine.bem.solver.BEMSolver.fill_dataset`

    See Also
    --------
    change_bem_convention,
    """
    if wave_dirs is not None:
        wave_dirs = np.atleast_1d(degrees_to_radians(wave_dirs))
    solver = cpy.BEMSolver()
    test_matrix = Dataset(coords={
        'rho': [rho],
        'water_depth': [depth],
        'omega': [ifreq*2*np.pi for ifreq in freq],
        'wave_direction': wave_dirs,
        'radiating_dof': list(fb.dofs.keys()),
        'g': [g],
    })
    if wave_dirs is None:
        # radiation only problem, no diffraction or excitation
        test_matrix = test_matrix.drop_vars('wave_direction')
    if write_info is None:
        write_info = {'hydrostatics': True,
                      'mesh': False,
                      'wavelength': False,
                      'wavenumber': False,
                     }
    wec_im = fb.copy()
    wec_im = set_fb_centers(wec_im, rho=rho)
    if not hasattr(wec_im, 'inertia_matrix'):
<<<<<<< HEAD
        _log.warning('FloatingBody has no inertia_matrix field. ' +
                     'If the FloatingBody mass is defined, it will be ' +
                     'used for calculating the inertia matrix here. ' +
                     'Otherwise, the neutral buoyancy assumption will ' +
                     'be used to auto-populate.')
=======
        if wec_im.mass is None:
            wec_im.mass = rho*wec_im.copy().keep_immersed_part().volume
            _log.warning('FloatingBody has no inertia_matrix or mass ' +
                     'field. The mass will be calculated based on a ' +
                     'neutral buoyancy assumption. The inertia matrix ' +
                     'will be calculated assuming a solid and constant ' +
                     'density body.')
        else:
            _log.warning('FloatingBody has no inertia_matrix field. ' + 
                     'The FloatingBody mass is defined and will be ' +
                     'used for calculating the inertia matrix.')
>>>>>>> fa882013
        wec_im.inertia_matrix = wec_im.compute_rigid_body_inertia(rho=rho)
    wec_im = wec_im.keep_immersed_part()
    wec_im.name = f"{wec_im.name}_immersed"
    if not hasattr(wec_im, 'hydrostatic_stiffness'):
        _log.warning('FloatingBody has no hydrostatic_stiffness field. ' +
                     'Capytaine will auto-populate the hydrostatic ' +
                     'stiffness based on the provided mesh.')
        wec_im.hydrostatic_stiffness = wec_im.compute_hydrostatic_stiffness(rho=rho, g=g)
    bem_data = solver.fill_dataset(
        test_matrix, wec_im, n_jobs=njobs, **write_info)
    return change_bem_convention(bem_data)


def change_bem_convention(bem_data: Dataset) -> Dataset:
    """Change the convention from :math:`-iωt` to :math:`+iωt`.

    Change the linear hydrodynamic coefficients from the Capytaine
    convention (:math:`x(t)=Xe^{-iωt}`), where :math:`X` is the
    frequency-domain response, to the more standard convention
    used in WecOptTool (:math:`x(t)=Xe^{+iωt}`).

    NOTE: This might change in Capytaine in the future.

    Parameters
    ----------
    bem_data
        Linear hydrodynamic coefficients for the WEC.
    """
    bem_data['Froude_Krylov_force'] = np.conjugate(
        bem_data['Froude_Krylov_force'])
    bem_data['diffraction_force'] = np.conjugate(bem_data['diffraction_force'])
    return bem_data


def add_linear_friction(
    bem_data: Dataset,
    friction: Optional[ArrayLike] = None
) -> Dataset:
    """Add linear friction to BEM data.

    Returns the Dataset with the additional information added.

    Parameters
    ----------
    bem_data
        Linear hydrodynamic coefficients obtained using the boundary
        element method (BEM) code Capytaine, with sign convention
        corrected. Also includes inertia and hydrostatic stiffness.
    friction
        Linear friction, in addition to radiation damping, of size
        :python:`(ndof, ndof)`.
        :python:`None` if included in :python:`bem_data` or to set to zero.
    """
    dims = ['radiating_dof', 'influenced_dof']
    hydro_data = bem_data.copy(deep=True)

    if friction is not None:
        if 'friction' in hydro_data.variables.keys():
            if not np.allclose(data, hydro_data.variables[name]):
                raise ValueError(
                        f'Variable "friction" is already in BEM data ' +
                        f'with different values.')
            else:
                _log.warning(
                    f'Variable "{name}" is already in BEM data ' +
                    'with same value.')
        else:
            friction_data = atleast_2d(friction)
            hydro_data['friction'] = (dims, friction_data)
    elif friction is None:
        ndof = len(hydro_data["influenced_dof"])
        hydro_data['friction'] = (dims, np.zeros([ndof, ndof]))

    return hydro_data


def wave_excitation(exc_coeff: DataArray, waves: Dataset) -> ndarray:
    """Calculate the complex, frequency-domain, excitation force due to
    waves.

    The resulting force is indexed only by frequency and not direction
    angle.
    The input :python:`waves` frequencies must be same as
    :python:`exc_coeff`, but the directions can be a subset.

    Parameters
    ----------
    exc_coeff
        Complex excitation coefficients indexed by frequency and
        direction angle.
    waves
        Complex frequency-domain wave elevation.

    Raises
    ------
    ValueError
        If the frequency vectors of :python:`exc_coeff` and
        :python:`waves` are different.
    ValueError
        If any of the directions in :python:`waves` is not in
        :python:`exc_coeff`.
    """
    omega_w = waves['omega'].values
    omega_e = exc_coeff['omega'].values
    dir_w = waves['wave_direction'].values
    dir_e = exc_coeff['wave_direction'].values
    exc_coeff = exc_coeff.values

    wave_elev_fd = np.expand_dims(waves.values, -1)

    if not np.allclose(omega_w, omega_e):
        raise ValueError(f"Wave and excitation frequencies do not match. WW: {omega_w}, EE: {omega_e}")

    subset, sub_ind = subset_close(dir_w, dir_e)

    if not subset:
        raise ValueError(
            "Some wave directions are not in excitation coefficients " +
            f"\n Wave direction(s): {(np.rad2deg(dir_w))} (deg)" +
            f"\n BEM direction(s): {np.rad2deg(dir_e)} (deg).")

    return np.sum(wave_elev_fd*exc_coeff[:, sub_ind, :], axis=1)


def hydrodynamic_impedance(hydro_data: Dataset) -> Dataset:
    """Calculate hydrodynamic intrinsic impedance.

    Parameters
    ----------
    hydro_data
        Dataset with linear hydrodynamic coefficients produced by
        :py:func:`wecopttool.add_linear_friction`.
    """

    hydro_impedance = (hydro_data['inertia_matrix'] \
        + hydro_data['added_mass'])*1j*hydro_data['omega'] \
            + hydro_data['radiation_damping'] + hydro_data['friction'] \
                + hydro_data['hydrostatic_stiffness']/1j/hydro_data['omega']
    return hydro_impedance.transpose('omega', 'radiating_dof', 'influenced_dof')


def atleast_2d(array: ArrayLike) -> ndarray:
    """Ensure an array is at least 2D, otherwise add trailing dimensions
    to make it 2D.

    This differs from :py:func:`numpy.atleast_2d` in that the additional
    dimensions are appended at the end rather than at the begining.
    This might be an option in :py:func:`numpy.atleast_2d` in the
    future, see
    `NumPy #12336 <https://github.com/numpy/numpy/issues/12336>`_.

    Parameters
    ----------
    array
        Input array.
    """
    array = np.atleast_1d(array)
    return np.expand_dims(array, -1) if len(array.shape)==1 else array


def degrees_to_radians(
    degrees: FloatOrArray,
    sort: Optional[bool] = True,
) -> Union[float, ndarray]:
    """Convert a 1D array of angles in degrees to radians in the range
    :math:`[-π, π)` and optionally sort them.

    Parameters
    ----------
    degrees
        1D array of angles in degrees.
    sort
        Whether to sort the angles from smallest to largest in
        :math:`[-π, π)`.
    """
    radians = np.asarray(np.remainder(np.deg2rad(degrees), 2*np.pi))
    radians[radians > np.pi] -= 2*np.pi
    if radians.size > 1 and sort:
        radians = np.sort(radians)
    return radians


def subset_close(
    set_a: FloatOrArray,
    set_b: FloatOrArray,
    rtol: float = 1.e-5,
    atol: float = 1.e-8,
    equal_nan: bool = False,
) -> tuple[bool, list]:
    """Check if the first set :python:`set_a` is contained, to some
    tolerance, in the second set :python:`set_b`.

    Parameters
    ----------
    set_a
        First array which is tested for being subset.
    set_b
        Second array which is tested for containing :python:`set_a`.
    rtol
        The relative tolerance parameter. Passed to
        :py:func:`numpy.isclose`.
    atol
        The absolute tolerance parameter. Passed to
        :py:func:`numpy.isclose`.
    equal_nan
        Whether to compare NaNs as equal. Passed to
        :py:func:`numpy.isclose`.

    Returns
    -------
    subset
        Whether the first array is a subset of the second array.
    ind
        List with integer indices where the first array's elements are
        located inside the second array.
        Only contains values if :python:`subset==True`.

    Raises
    ------
    ValueError
        If either of the two arrays contains repeated elements.
    """
    set_a = np.atleast_1d(set_a)
    set_b = np.atleast_1d(set_b)

    if len(np.unique(set_a.round(decimals = 6))) != len(set_a):
        raise ValueError("Elements in set_a not unique")
    if len(np.unique(set_b.round(decimals = 6))) != len(set_b):
        raise ValueError("Elements in set_b not unique")

    ind = []
    for el in set_a:
        a_in_b = np.isclose(set_b, el,
                            rtol=rtol, atol=atol, equal_nan=equal_nan)
        if np.sum(a_in_b) == 1:
            ind.append(np.flatnonzero(a_in_b)[0])
        if np.sum(a_in_b) > 1:
            _log.warning('Multiple matching elements in subset, ' +
                         'selecting closest match.')
            ind.append(np.argmin(np.abs(a_in_b - el)))
    subset = len(set_a) == len(ind)
    ind = ind if subset else []
    return subset, ind


def scale_dofs(scale_list: Iterable[float], ncomponents: int) -> ndarray:
    """Create a scaling vector based on a different scale for each DOF.

    Returns a 1D array of length :python:`NDOF*ncomponents` where the
    number of DOFs (:python:`NDOF`) is the length of
    :python:`scale_list`.
    The first :python:`ncomponents` entries have the value of the first
    scale :python:`scale_list[0]`, the next :python:`ncomponents`
    entries have the value of the second scale :python:`scale_list[1]`,
    and so on.


    Parameters
    ----------
    scale_list
        Scale for each DOF.
    ncomponents
        Number of elements in the state vector for each DOF.
    """
    ndof = len(scale_list)
    scale = []
    for dof in range(ndof):
        scale += [scale_list[dof]] * ncomponents
    return np.array(scale)


def decompose_state(
    state: ndarray,
    ndof: int,
    nfreq: int,
) -> tuple[ndarray, ndarray]:
    """Split the state vector into the WEC dynamics state and the
    optimization (control) state.

    The WEC dynamics state consists of the Fourier coefficients of
    the position of each degree of freedom.
    The optimization state depends on the chosen control states for
    the problem.

    Parameters
    ----------
    state
        Combined WEC and optimization states.
    ndof
        Number of degrees of freedom for the WEC dynamics.
    nfreq
        Number of frequencies.

    Returns
    -------
    state_wec
        WEC state vector.
    state_opt
        Optimization (control) state.
    """
    nstate_wec = ndof * ncomponents(nfreq)
    return state[:nstate_wec], state[nstate_wec:]


def frequency_parameters(
    freqs: ArrayLike,
    zero_freq: bool = True,
) -> tuple[float, int]:
    """Return the fundamental frequency and the number of frequencies
    in a frequency array.

    This function can be used as a check for inputs to other functions
    since it raises an error if the frequency vector does not have
    the correct format :python:`freqs = [0, f1, 2*f1, ..., nfreq*f1]`
    (or :python:`freqs = [f1, 2*f1, ..., nfreq*f1]` if
    :python:`zero_freq = False`).

    Parameters
    ----------
    freqs
        The frequency array, starting at zero and having equal spacing.
    zero_freq
        Whether the first frequency should be zero.

    Returns
    -------
    f1
        Fundamental frequency :python:`f1` [:math:`Hz`]
    nfreq
        Number of frequencies (not including zero frequency),
        i.e., :python:`freqs = [0, f1, 2*f1, ..., nfreq*f1]`.

    Raises
    ------
    ValueError
        If the frequency vector is not evenly spaced.
    ValueError
        If the zero-frequency was expected but not included or not
        expected but included.
    """
    if np.isclose(freqs[0], 0.0):
        if zero_freq:
            freqs0 = freqs[:]
        else:
            raise ValueError('Zero frequency was included.')
    else:
        if zero_freq:
            raise ValueError(
                'Frequency array must start with the zero frequency.')
        else:
            freqs0 = np.concatenate([[0.0,], freqs])

    f1 = freqs0[1]
    nfreq = len(freqs0) - 1
    f_check = np.arange(0, f1*(nfreq+0.5), f1)
    if not np.allclose(f_check, freqs0):
        raise ValueError("Frequency array 'omega' must be evenly spaced by" +
                         "the fundamental frequency " +
                         "(i.e., 'omega = [0, f1, 2*f1, ..., nfreq*f1]')")
    return f1, nfreq


def time_results(fd: DataArray, time: DataArray) -> ndarray:
    """Create a :py:class:`xarray.DataArray` of time-domain results from
    :py:class:`xarray.DataArray` of frequency-domain results.

    Parameters
    ----------
    fd
        Frequency domain response.
    time
        Time array.
    """
    out = np.zeros((*fd.isel(omega=0).shape, len(time)))
    for w, mag in zip(fd.omega, fd):
        out = out + \
            np.real(mag)*np.cos(w*time) - np.imag(mag)*np.sin(w*time)
    return out


def set_fb_centers(
    fb: FloatingBody,
    rho: float = _default_parameters["rho"],
) -> FloatingBody:
    """Sets default properties if not provided by the user:
        - `center_of_mass` is set to the geometric centroid
        - `rotation_center` is set to the center of mass
    """
    valid_properties = ['center_of_mass', 'rotation_center']

    for property in valid_properties:
        if not hasattr(fb, property):
            setattr(fb, property, None)
        if getattr(fb, property) is None:
            if property == 'center_of_mass':
                def_val = fb.center_of_buoyancy
                log_str = (
                    "Using the geometric centroid as the center of gravity (COG).")
            elif property == 'rotation_center':
                def_val = fb.center_of_mass
                log_str = (
                    "Using the center of gravity (COG) as the rotation center " +
                    "for hydrostatics. Note that the hydrostatics do not use the " +
                    "axes defined by the FloatingBody degrees of freedom, and the " + 
                    "rotation center should be set manually when using Capytaine to " + 
                    "calculate hydrostatics about an axis other than the COG.")
            setattr(fb, property, def_val)
            _log.warning(log_str)
        elif getattr(fb, property) is not None:
            _log.warning(
                f'{property} already defined as {getattr(fb, property)}.')

    return fb<|MERGE_RESOLUTION|>--- conflicted
+++ resolved
@@ -2184,13 +2184,6 @@
     wec_im = fb.copy()
     wec_im = set_fb_centers(wec_im, rho=rho)
     if not hasattr(wec_im, 'inertia_matrix'):
-<<<<<<< HEAD
-        _log.warning('FloatingBody has no inertia_matrix field. ' +
-                     'If the FloatingBody mass is defined, it will be ' +
-                     'used for calculating the inertia matrix here. ' +
-                     'Otherwise, the neutral buoyancy assumption will ' +
-                     'be used to auto-populate.')
-=======
         if wec_im.mass is None:
             wec_im.mass = rho*wec_im.copy().keep_immersed_part().volume
             _log.warning('FloatingBody has no inertia_matrix or mass ' +
@@ -2202,7 +2195,6 @@
             _log.warning('FloatingBody has no inertia_matrix field. ' + 
                      'The FloatingBody mass is defined and will be ' +
                      'used for calculating the inertia matrix.')
->>>>>>> fa882013
         wec_im.inertia_matrix = wec_im.compute_rigid_body_inertia(rho=rho)
     wec_im = wec_im.keep_immersed_part()
     wec_im.name = f"{wec_im.name}_immersed"

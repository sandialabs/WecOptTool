"""Core functionality for solving the pseudo-spectral problem for WEC.

Contains:

* The *WEC* class
* Functions for basic functionality

.. note:: All contents of this module are imported into *WecOpTool* and
          can be called directly as :python:`wecopttool.<function>`
          instead of :python:`wecopttool.core.<function>`.
"""


from __future__ import annotations


import logging
from typing import Iterable, Callable, Any, Optional, Mapping, TypeVar, Union
from pathlib import Path
import warnings

from numpy.typing import ArrayLike
import autograd.numpy as np
from autograd.numpy import ndarray
from autograd.builtins import isinstance, tuple, list, dict
from autograd import grad, jacobian
import xarray as xr
from xarray import DataArray, Dataset
import capytaine as cpy
from scipy.optimize import minimize, OptimizeResult, Bounds
from scipy.linalg import block_diag, dft
from datetime import datetime


# logger
_log = logging.getLogger(__name__)

# autograd warnings
filter_msg = "Casting complex values to real discards the imaginary part"
warnings.filterwarnings("ignore", message=filter_msg)

# default values
_default_parameters = {'rho': 1025.0, 'g': 9.81, 'depth': np.infty}
_default_min_damping = 1e-6

# type aliases
TWEC = TypeVar("TWEC", bound="WEC")
TStateFunction = Callable[
    [TWEC, ndarray, ndarray, Dataset], ndarray]
TForceDict = dict[str, TStateFunction]
TIForceDict = Mapping[str, TStateFunction]
FloatOrArray = Union[float, ArrayLike]

class WEC:
    """A wave energy converter (WEC) object for performing simulations
    using the pseudo-spectral solution method.

    To create the WEC use one of the initialization methods:

    * :meth:`wecopttool.core.WEC.__init__`
    * :meth:`wecopttool.core.WEC.from_bem`
    * :meth:`wecopttool.core.WEC.from_floating_body`
    * :meth:`wecopttool.core.WEC.from_impedance`.
    
    .. note:: Direct initialization of a :py:class:`wecopttool.core.WEC` 
        object as :python:`WEC(f1, nfrew, forces, ...)` using  
        :meth:`wecopttool.core.WEC.__init__` is discouraged. Instead 
        use one of the other initialization methods listed in the 
        *See Also* section.

    To solve the pseudo-spectral problem use 
    :meth:`wecopttool.core.WEC.solve`.
    """
    def __init__(
        self,
        f1:float,
        nfreq:int,
        forces: TIForceDict,
        constraints: Optional[Iterable[Mapping]] = None,
        inertia_matrix: Optional[ndarray] = None,
        ndof: Optional[int] = None,
        inertia_in_forces: Optional[bool] = False,
        dof_names: Optional[Iterable[str]] = None,
        ) -> None:
        """Create a WEC object directly from its inertia matrix and
        list of forces.

        The :py:class:`wecopttool.core.WEC` class describes a WEC's 
        equation of motion as :math:`ma=Σf` where the 
        :python:`inertia_matrix` matrix specifies the inertia :math:`m`,
        and the :python:`forces` dictionary specifies the different 
        forces to be summed. The forces can be linear or nonlinear.
        If :python:`inertia_in_forces is True` the equation of motion is
        :math:`Σf=0`, which is included to allow for initialization
        using an intrinsic impedance through the
        :python:`WEC.from_impedance` initialization function.

        .. note:: Direct initialization of a 
            :py:class:`wecopttool.core.WEC` object as 
            :python:`WEC(f1, nfrew, forces, ...)` is discouraged.
            Instead use one of the other initialization methods listed 
            in the *See Also* section.

        Parameters
        ----------
        f1
            Fundamental frequency :python:`f1` [Hz].
        nfreq
            Number of frequencies (not including zero frequency),
            i.e., :python:`freqs = [0, f1, 2*f1, ..., nfreq*f1]`.
        forces
            Dictionary with entries :python:`{'force_name': fun}`,
            where :python:`fun` has a  signature
            :python:`def fun(wec, x_wec, x_opt, waves):`, and returns
            forces in the time-domain of size
            :python:`2*nfreq + 1 x ndof`.
        constraints
            List of constraints, see documentation for
            :py:func:`scipy.optimize.minimize` for description and
            options of constraints dictionaries.
            If :python:`None`: empty list :python:`[]`.
        inertia_matrix
           Inertia matrix of size :python:`ndof x ndof`.
           Not used if :python:`inertia_in_forces` is :python:`True`.
        ndof
            Number of degrees of freedom.
            Must be specified if :python:`inertia_in_forces is True`,
            else not used.
        inertia_in_forces
            Set to True if inertial "forces" are included in the
            :python:`forces` argument.
            This scenario is rare.
            If using an intrinsic impedance, consider initializing with
            :python:`from_impedance` instead.
        dof_names
            Names of the different degrees of freedom (e.g.
            :python:`'Heave'`).
            If :python:`None` the names
            :python:`['DOF_0', ..., 'DOF_N']` are used.

        Raises
        ------
        ValueError
            If :python:`inertia_in_forces is True` but :python:`ndof` is
            not specified.
        ValueError
            If :python:`inertia_in_forces is False` but
            :python:`inertia_matrix` is not specified.
        ValueError
            If :python:`inertia_matrix` does not have the correct size
            (:python:`ndof x ndof`).
        ValueError
            If :python:`dof_names` does not have the correct size
            (:python:`ndof`).

        See Also
        --------
        from_bem:
            Initialize a :py:class:`wecopttool.core.WEC` object from BEM 
            results.
        from_floating_body:
            Initialize a :py:class:`wecopttool.core.WEC` object from a
            :python:`capitaine.FloatingBody` object.
        from_impedance:
            Initialize a :py:class:`wecopttool.core.WEC` object from an 
            intrinsic impedance array and excitation coefficients.
        """
        self._freq = frequency(f1, nfreq)
        self._time = time(f1, nfreq)
        self._time_mat = time_mat(f1, nfreq)
        self._derivative_mat = derivative_mat(f1, nfreq)
        self._forces = forces
        constraints = list(constraints) if (constraints is not None) else []
        self._constraints = constraints

        # inertia options
        self._inertia_in_forces = inertia_in_forces

        def _missing(var_name, condition):
            msg = (f"`{var_name}` must be provided if `inertia_in_forces` is" +
                    f"`{condition}`.")
            return msg

        def _ignored(var_name, condition):
            msg = (f"`{var_name}` is not used when `inertia_in_forces` is " +
                    f"`{condition}` and should not be provided")
            return msg

        if inertia_in_forces:
            condition = "True"
            if inertia_matrix is not None:
                _log.warning(_ignored("inertia_matrix", condition))
                inertia_matrix = None
            if ndof is None:
                raise ValueError(_missing("ndof", condition))
        elif not inertia_in_forces:
            condition = "False"
            if inertia_matrix is None:
                raise ValueError(_missing("inertia_matrix", condition))
            inertia_matrix = np.atleast_2d(np.squeeze(inertia_matrix))
            if ndof is not None:
                _log.warning(_ignored("ndof", condition))
                if ndof != inertia_matrix.shape[0]:
                    _log.warning(
                        "Provided value of `ndof` does not match size of " +
                        "`inertia_matrix`. Setting " +
                        f"`ndof={inertia_matrix.shape[0]}`.")
            ndof = inertia_matrix.shape[0]

            if inertia_matrix.shape != (ndof, ndof):
                raise ValueError(
                    "'inertia_matrix' must be a square matrix of size equal " +
                    "to the number of degrees of freedom.")
        self._inertia_matrix = inertia_matrix
        self._ndof = ndof
        if inertia_in_forces:
            _inertia = None
        else:
            _inertia = inertia(f1, nfreq, inertia_matrix)
        self._inertia = _inertia

        # names
        if dof_names is None:
            dof_names = [f'DOF_{i}' for i in range(ndof)]
        elif len(dof_names) != ndof:
            raise ValueError("`dof_names` must have length `ndof`.")
        self._dof_names = list(dof_names)

    def __str__(self) -> str:
        str = (f'{self.__class__.__name__}: ' +
               f'DOFs ({self.ndof})={self.dof_names}, ' +
               f'f=[0, {self.f1}, ..., {self.nfreq}({self.f1})] Hz.')
        return str

    def __repr__(self) -> str:
        type_ = type(self)
        module = type_.__module__
        qualname = type_.__qualname__
        repr_org = f"<{module}.{qualname} object at {hex(id(self))}>"
        return repr_org + " :: " + self.__str__()

    # other initialization methods
    @staticmethod
    def from_bem(
        bem_data: Union[Dataset, Union[str, Path]],
        inertia_matrix: Optional[ndarray] = None,
        hydrostatic_stiffness: Optional[ndarray] = None,
        friction: Optional[ndarray] = None,
        f_add: Optional[TIForceDict] = None,
        constraints: Optional[Iterable[Mapping]] = None,
        min_damping: Optional[float] = _default_min_damping,
        ) -> TWEC:
        """Create a WEC object from linear hydrodynamic coefficients
        obtained using the boundary element method (BEM) code Capytaine.

        The :python:`bem_data` can be a dataset or the name of a
        *NetCDF* file containing the dataset.

        The returned :py:class:`wecopttool.core.WEC` object contains the 
        inertia and the default linear forces: radiation, diffraction, 
        and Froude-Krylov. Additional forces can be specified through 
        :python:`f_add`.

        Note that because Capytaine uses a different sign convention,
        the direct results from capytaine must be modified using
        :py:func:`wecopttool.core.change_bem_convention` before calling 
        this initialization function.
        Instead, the recommended approach is to use
        :py:func:`wecopttool.core.run_bem`,
        rather than running Capytaine directly, which outputs the
        results in the correct convention. The results can be saved 
        using :py:func:`wecopttool.core.write_netcdf`.

        In addition to the Capytaine results, if the dataset contains
        the :python:`inertia_matrix`, :python:`hydrostatic_stiffness`,
        or :python:`friction` these do not need to be provided
        separately.

        Parameters
        ----------
        bem_data
            Linear hydrodynamic coefficients obtained using the boundary
            element method (BEM) code Capytaine, with sign convention
            corrected.
        inertia_matrix
           Inertia matrix of size :python:`ndof x ndof`.
           :python:`None` if included in :python:`bem_data`.
        hydrostatic_stiffness
            Linear hydrostatic restoring coefficient of size
            :python:`nodf x ndof`.
            :python:`None` if included in :python:`bem_data`.
        friction
            Linear friction, in addition to radiation damping, of size
            :python:`nodf x ndof`.
            :python:`None` if included in :python:`bem_data` or to set
            to zero.
        f_add
            Dictionary with entries :python:`{'force_name': fun}`, where
            :python:`fun` has a  signature
            :python:`def fun(wec, x_wec, x_opt, waves):`, and returns
            forces in the time-domain of size
            :python:`2*nfreq + 1 x ndof`.
        constraints
            List of constraints, see documentation for
            :py:func:`scipy.optimize.minimize` for description and
            options of constraints dictionaries.
            If :python:`None`: empty list :python:`[]`.
        min_damping
            Minimum damping level to ensure a stable system.
            See `check_linear_damping` for more details.

        Raises
        ------
        ValueError
            If either :python:`inertia_matrix` or
            :python:`hydrostatic_stiffness` are :python:`None` and is
            not included in :python:`bem_data`.
            See :python:`linear_hydrodynamics`.
        ValueError
            If any of :python:`inertia_matrix`,
            :python:`hydrostatic_stiffness`, or :python:`stiffness` are
            both provided and included in :python:`bem_data` but have
            different values.
            See :python:`linear_hydrodynamics`.

        See Also
        --------
        run_bem, linear_hydrodynamics, change_bem_convention,
        write_netcdf, check_linear_damping
        """
        if isinstance(bem_data, (str, Path)):
            bem_data = read_netcdf(bem_data)
        # add inertia_matrix, hydrostatic stiffness, and friction
        hydro_data = linear_hydrodynamics(
            bem_data, inertia_matrix, hydrostatic_stiffness, friction)
        if inertia_matrix is None:
            inertia_matrix = hydro_data['inertia_matrix'].values

        # frequency array
        f1, nfreq = frequency_parameters(
            hydro_data.omega.values/(2*np.pi), False)

        # check real part of damping diagonal > 0
        if min_damping is not None:
            hydro_data = check_linear_damping(hydro_data, min_damping)

        # forces in the dynamics equations
        linear_force_functions = standard_forces(hydro_data)
        f_add = f_add if (f_add is not None) else {}
        forces = linear_force_functions | f_add
        # constraints
        constraints = constraints if (constraints is not None) else []
        return WEC(f1, nfreq, forces, constraints, inertia_matrix)

    @staticmethod
    def from_floating_body(
        fb: cpy.FloatingBody,
        f1: float,
        nfreq: int,
        inertia_matrix: ndarray,
        hydrostatic_stiffness: ndarray,
        friction: Optional[ndarray] = None,
        f_add: Optional[TIForceDict] = None,
        constraints: Optional[Iterable[Mapping]] = None,
        min_damping: Optional[float] = _default_min_damping,
        wave_directions: Optional[ArrayLike] = np.array([0.0,]),
        rho: Optional[float] = _default_parameters['rho'],
        g: Optional[float] = _default_parameters['g'],
        depth: Optional[float] = _default_parameters['depth'],
    ) -> tuple[TWEC, Dataset]:
        """Create a WEC object from a Capytaine :python:`FloatingBody`.

        Capytaine :python:`FloatingBody` objects contain information on
        the mesh and degrees of freedom.

        This initialization method calls :python:`run_bem` followed by
        :python:`from_bem`.

        This will run Capytaine to obtain the linear hydrodynamic
        coefficients, which can take from a few minutes to several
        hours.
        Instead, if the hydrodynamic coefficients can be reused, it is
        recommended to run Capytaine first and save the results using
        :python:`run_bem` and :py:func:`wecopttool.core.write_netcdf`, 
        and then initialize the :py:class:`wecopttool.core.WEC` object 
        using :python:`from_bem`. This initialization method should be 
        reserved for the cases where the hydrodynamic coefficients 
        constantly change and are not reused, as for example for 
        geometry optimization.

        Parameters
        ----------
        fb
            Capytaine FloatingBody.
        f1
            Fundamental frequency :python:`f1` [Hz].
        nfreq
            Number of frequencies (not including zero frequency),
            i.e., :python:`freqs = [0, f1, 2*f1, ..., nfreq*f1]`.
        inertia_matrix
           Inertia matrix of size :python:`ndof x ndof`.
        hydrostatic_stiffness
            Linear hydrostatic restoring coefficient of size
            :python:`nodf x ndof`.
        friction
            Linear friction, in addition to radiation damping, of size
            :python:`nodf x ndof`.
            :python:`None` to set to zero.
        f_add
            Dictionary with entries :python:`{'force_name': fun}`, where
            :python:`fun` has a  signature
            :python:`def fun(wec, x_wec, x_opt, waves):`, and returns
            forces in the time-domain of size
            :python:`2*nfreq + 1 x ndof`.
        constraints
            List of constraints, see documentation for
            :py:func:`scipy.optimize.minimize` for description and
            options of constraints dictionaries.
            If :python:`None`: empty list :python:`[]`.
        min_damping
            Minimum damping level to ensure a stable system.
            See `check_linear_damping` for more details.
        wave_directions
            List of wave directions [degrees] to evaluate BEM at.
        rho
            Water density in :math:`kg/m^3`.
        g
            Gravitational acceleration in :math:`m/s^2`.
        depth
            Water depth in :math:`m`.

        Returns
        -------
        WEC
            An instance of the :py:class:`wecopttool.core.WEC` class.

        See Also
        --------
        run_bem, write_netcdf, WEC.from_bem
        """

        # RUN BEM
        _log.info(f"Running Capytaine (BEM): {nfreq+1} frequencies x " +
                 f"{len(wave_directions)} wave directions.")
        freq = frequency(f1, nfreq)[1:]
        bem_data = run_bem(
            fb, freq, wave_directions, rho=rho, g=g, depth=depth)
        wec = WEC.from_bem(
            bem_data, inertia_matrix, hydrostatic_stiffness, friction, f_add,
            constraints, min_damping=min_damping)
        return wec

    @staticmethod
    def from_impedance(
        freqs: ArrayLike,
        impedance: ArrayLike,
        exc_coeff: ArrayLike,
        hydrostatic_stiffness: ndarray,
        f_add: Optional[TIForceDict] = None,
        constraints: Optional[Iterable[Mapping]] = None,
    ) -> TWEC:
        """Create a WEC object from the intrinsic impedance and
        excitation coefficients.

        The intrinsic (mechanical) impedance :math:`Z(ω)` linearly
        relates excitation forces :math:`F(ω)` to WEC velocity
        :math:`U(ω)` as :math:`ZU=F`.
        Using linear hydrodynamic coefficients, e.g. from a BEM code
        like Capytaine, the impedance is given as
        :math:`Z(ω) = (m+A(ω))*iω + B(ω) + B_f + K/(iω)`.
        The impedance can also be obtained experimentally.
        Note that the impedance is not defined at :math:`ω=0`.


        Parameters
        ----------
        freqs
            Frequency vector [Hz] not including the zero frequency,
            :python:`freqs = [f1, 2*f1, ..., nfreq*f1]`.
        impedance
            Complex impedance of size :python:`ndof x ndof x nfreq`.
        exc_coeff
            Complex excitation transfer function of size
            :python:`ndof x nfreq`.
        hydrostatic_stiffness
            Linear hydrostatic restoring coefficient of size
            :python:`nodf x ndof`.
        f_add
            Dictionary with entries :python:`{'force_name': fun}`, where
            :python:`fun` has a  signature
            :python:`def fun(wec, x_wec, x_opt, waves):`, and returns
            forces in the time-domain of size
            :python:`2*nfreq + 1 x ndof`.
        constraints
            List of constraints, see documentation for
            :py:func:`scipy.optimize.minimize` for description and
            options of constraints dictionaries.
            If :python:`None`: empty list :python:`[]`.

        Raises
        ------
        ValueError
            If :python:`impedance` does not have the correct size:
            :python:`ndof x ndof x nfreq`.
        """
        f1, nfreq = frequency_parameters(freqs, False)

        # impedance matrix shape
        shape = impedance.shape
        ndim = impedance.ndim
        if (ndim!=3) or (shape[0]!=shape[1]) or (shape[2]!=nfreq):
            raise ValueError(
                "`impedance` must have shape `ndof x ndof x (nfreq)`.")

        # impedance force
        omega = freqs * 2*np.pi
        transfer_func = impedance * (1j*omega)
        transfer_func0 = np.expand_dims(hydrostatic_stiffness, 2)
        transfer_func = np.concatenate([transfer_func0, transfer_func], 2)
        transfer_func = -1 * transfer_func  # RHS of equation: ma = Σf
        force_impedance = force_from_rao_transfer_function(transfer_func)

        # excitation force
        force_excitation = force_from_waves(exc_coeff)

        # all forces
        f_add = {} if (f_add is None) else f_add
        forces =  {
            'intrinsic_impedance': force_impedance,
            'excitation': force_excitation
        }
        forces = forces | f_add

        # wec
        wec = WEC(f1, nfreq, forces, constraints,
                  inertia_in_forces=True, ndof=shape[0])
        return wec

    # solve
    def solve(self,
        waves: xr.Dataset,
        obj_fun: TStateFunction,
        nstate_opt: int,
        x_wec_0: Optional[ndarray] = None,
        x_opt_0: Optional[ndarray] = None,
        scale_x_wec: Optional[list] = None,
        scale_x_opt: Optional[FloatOrArray] = 1.0,
        scale_obj: Optional[float] = 1.0,
        optim_options: Optional[Mapping[str, Any]] = {},
        use_grad: Optional[bool] = True,
        maximize: Optional[bool] = False,
        bounds_wec: Optional[Bounds] = None,
        bounds_opt: Optional[Bounds] = None,
        callback: Optional[Callable[[ndarray]]] = None,
        ) -> tuple[xr.Dataset, xr.Dataset, OptimizeResult]:
        """Simulate WEC dynamics using a pseudo-spectral solution
        method.

        Parameters
        ----------
        waves
            :py:class:`xarray.Dataset` with the structure and elements 
            shown by :py:mod:`wecopttool.waves`.
        obj_fun
            Objective function to minimize for pseudo-spectral solution,
            must have signature :python:`fun(wec, x_wec, x_opt, waves)`
            and return a scalar.
        nstate_opt
            Length of the optimization (controls) state vector.
        x_wec_0
            Initial guess for the WEC dynamics state.
            If :python:`None` it is randomly initiated.
        x_opt_0
            Initial guess for the optimization (control) state.
            If :python:`None` it is randomly initiated.
        scale_x_wec
            Factor(s) to scale each DOF in :python:`x_wec` by, to
            improve convergence.
            A single float or an array of size :python:`ndof`.
        scale_x_opt
            Factor(s) to scale :python:`x_opt` by, to improve
            convergence.
            A single float or an array of size :python:`nstate_opt`.
        scale_obj
            Factor to scale :python:`obj_fun` by, to improve
            convergence.
        optim_options
            Optimization options passed to the optimizer.
            See :py:func:`scipy.optimize.minimize`.
        use_grad
             If :python:`True`, optimization with utilize
             :python:`autograd` for gradients.
        maximize
            Whether to maximize the objective function.
            The default is to minimize the objective function.
        bounds_wec
            Bounds on the WEC components of the decision variable.
            See :py:func:`scipy.optimize.minimize`.
        bounds_opt
            Bounds on the optimization (control) components of the
            decision variable.
            See :py:func:`scipy.optimize.minimize`.
        callback
            Function called after each iteration.
            See :py:func:`scipy.optimize.minimize`.
            The default is reported via logging at the INFO level.

        Returns
        -------
        res_fd
            Dynamic responses in the frequency-domain.
        res_td
            Dynamic responses in the time-domain.
        res
            Results produced by :py:func:`scipy.optimize.minimize`.

        Raises
        ------
        ValueError
            If :python:`scale_x_opt` is a scalar and
            :python:`nstate_opt` is not provided.
        Exception
            If the optimizer fails for any reason other than maximum
            number of states, i.e. for exit modes other than 0 or 9.
            See :py:mod:`scipy.optimize` for exit mode details.

        See Also
        --------
        wecopttool.waves,
        """

        _log.info("Solving pseudo-spectral control problem.")

        # x_wec scaling vector
        if scale_x_wec == None:
            scale_x_wec = [1.0] * self.ndof
        elif isinstance(scale_x_wec, float) or isinstance(scale_x_wec, int):
            scale_x_wec = [scale_x_wec] * self.ndof
        scale_x_wec = scale_dofs(scale_x_wec, self.ncomponents)

        # x_opt scaling vector
        if isinstance(scale_x_opt, float) or isinstance(scale_x_opt, int):
            if nstate_opt is None:
                raise ValueError("If 'scale_x_opt' is a scalar, " +
                                    "'nstate_opt' must be provided")
            scale_x_opt = scale_dofs([scale_x_opt], nstate_opt)

        # composite scaling vector
        scale = np.concatenate([scale_x_wec, scale_x_opt])

        # decision variable initial guess
        if x_wec_0 is None:
            x_wec_0 = np.random.randn(self.nstate_wec)
        if x_opt_0 is None:
            x_opt_0 = np.random.randn(nstate_opt)
        x0 = np.concatenate([x_wec_0, x_opt_0])*scale

        # objective function
        sign = -1.0 if maximize else 1.0

        def obj_fun_scaled(x):
            x_wec, x_opt = self.decompose_state(x/scale)
            return obj_fun(self, x_wec, x_opt, waves)*scale_obj*sign

        # constraints
        constraints = self.constraints.copy()

        for i, icons in enumerate(self.constraints):
            icons_new = {"type": icons["type"]}

            def make_new_fun(icons):
                def new_fun(x):
                    x_wec, x_opt = self.decompose_state(x/scale)
                    return icons["fun"](self, x_wec, x_opt, waves)
                return new_fun

            icons_new["fun"] = make_new_fun(icons)
            if use_grad:
                icons_new['jac'] = jacobian(icons_new['fun'])
            constraints[i] = icons_new

        # system dynamics through equality constraint, ma - Σf = 0
        def resid_fun(x):
            x_s = x/scale
            x_wec, x_opt = self.decompose_state(x_s)
            # inertia, ma
            if not self.inertia_in_forces:
                ri = self.inertia(self, x_wec, x_opt, waves)
            else:
                ri = np.zeros([self.ncomponents, self.ndof])
            # forces, -Σf
            for f in self.forces.values():
                ri = ri - f(self, x_wec, x_opt, waves)
            return self.dofmat_to_vec(ri)

        eq_cons = {'type': 'eq', 'fun': resid_fun}
        if use_grad:
            eq_cons['jac'] = jacobian(resid_fun)
        constraints.append(eq_cons)

        # bounds
        if (bounds_wec is None) and (bounds_opt is None):
            bounds = None
        else:
            # TODO: allow for all options of Bounds.
            bounds_in = [bounds_wec, bounds_opt]
            inf_wec = np.ones(self.nstate_wec)*np.inf
            inf_opt = np.ones(nstate_opt)*np.inf
            bounds_dflt = [Bounds(lb=-inf_wec, ub=inf_wec),
                            Bounds(lb=-inf_opt, ub=inf_opt)]
            bounds_list = []
            for bi, bd in zip(bounds_in, bounds_dflt):
                if bi is not None:
                    bo = bi
                else:
                    bo = bd
                bounds_list.append(bo)
            bounds = Bounds(lb=np.hstack([le.lb for le in bounds_list])*scale,
                            ub=np.hstack([le.ub for le in bounds_list])*scale)

        # callback
        if callback is None:
            def callback(x):
                x_wec, x_opt = self.decompose_state(x)
                _log.info("[max(x_wec), max(x_opt), obj_fun(x)]: "
                          + f"[{np.max(np.abs(x_wec)):.2e}, "
                          + f"{np.max(np.abs(x_opt)):.2e}, "
                          + f"{np.max(obj_fun_scaled(x)):.2e}]")

        # optimization problem
        optim_options['disp'] = optim_options.get('disp', True)
        problem = {'fun': obj_fun_scaled,
                    'x0': x0,
                    'method': 'SLSQP',
                    'constraints': constraints,
                    'options': optim_options,
                    'bounds': bounds,
                    'callback':callback,  # TODO: allow callback functions to take (wec, x_wec, x_opt, waves) as arguments not x
                    }
        if use_grad:
            problem['jac'] = grad(obj_fun_scaled)

        # minimize
        optim_res = minimize(**problem)

        msg = f'{optim_res.message}    (Exit mode {optim_res.status})'
        if optim_res.status == 0:
            _log.info(msg)
        elif optim_res.status == 9:
            _log.warning(msg)
        else:
            raise Exception(msg)

        # unscale
        optim_res.x = optim_res.x / scale
        optim_res.fun = optim_res.fun / scale_obj

        # post-process
        res_fd, res_td = self.post_process(waves, optim_res, nsubsteps=1)

        return res_fd, res_td, optim_res

    def post_process(self,
        waves: xr.Dataset,
        res: OptimizeResult,
        nsubsteps: Optional[int] = 1,
    ) -> tuple[xr.Dataset, xr.Dataset]:
        """Post-process the results from :python:`WEC.solve`.

        Parameters
        ----------
        waves
            :py:class:`xarray.Dataset` with the structure and elements 
            shown by :py:mod:`wecopttool.waves`.
        res
            Results produced by :py:func:`scipy.optimize.minimize`.
        nsubsteps
            Number of steps between the default (implied) time steps.
            A value of :python:`1` corresponds to the default step
            length.

        Returns
        -------
        results_fd
            Dynamic responses in the frequency-domain.
        results_td
            Dynamic responses in the time-domain.
        """
        x_wec, x_opt = self.decompose_state(res.x)

        # frequency domain
        force_da_list = []
        for name, force in self.forces.items():
            force_td_tmp = force(self, x_wec, x_opt, waves)
            force_fd = self.td_to_fd(force_td_tmp)
            force_da = xr.DataArray(data=force_fd,
                        coords={'omega':self.omega,  # TODO: use both omega & frequency
                                'influenced_dof':self.dof_names},
                        attrs={'units':'N*s or Nm*s'}
                        ).expand_dims({'type':[name]})
            force_da_list.append(force_da)

        fd_forces = xr.concat(force_da_list, dim='type')
        fd_forces.omega.attrs['units'] = 'rad/s'
        fd_forces.omega.attrs['long_name'] = 'Frequency'
        fd_forces.influenced_dof.attrs['long_name'] = 'Degree of freedom'
        fd_forces.type.attrs['long_name'] = 'Type'
        fd_forces.name = 'force'
        fd_forces.attrs['long_name'] = 'Force'

        pos = self.vec_to_dofmat(x_wec)
        pos_fd = real_to_complex(pos)

        vel = self.derivative_mat @ pos
        vel_fd = real_to_complex(vel)

        acc = self.derivative_mat @ vel
        acc_fd = real_to_complex(acc)

        pos_attr = {'long_name': 'Position', 'units': 'm or rad'}
        vel_attr = {'long_name': 'Velocity', 'units': 'm/s or rad/s'}
        acc_attr = {'long_name': 'Acceleration', 'units': 'm/s^2 or rad/s^2'}
        omega_attr = {'long_name': 'Frequency', 'units': 'rad/s'}
        dof_attr = {'long_name': 'Degree of freedom'}
        wave_elev_attr = {'long_name': 'Wave elevation', 'units': 'm'}

        fd_state = xr.Dataset(
            data_vars={
                'pos': (['omega', 'influenced_dof'], pos_fd, pos_attr),
                'vel': (['omega', 'influenced_dof'], vel_fd, vel_attr),
                'acc': (['omega', 'influenced_dof'], acc_fd, acc_attr)},
            coords={
                'omega': ('omega', self.omega, omega_attr),
                'influenced_dof': (
                    'influenced_dof', self.dof_names, dof_attr)},
            attrs={"time_created_utc": f"{datetime.utcnow()}"}
            )

        results_fd = xr.merge([fd_state, fd_forces, waves])
        results_fd = results_fd.transpose('omega','influenced_dof','type',
                                          'wave_direction')
        results_fd = results_fd.fillna(0)

        # time domain
        t_dat = self.time_nsubsteps(nsubsteps)
        time = xr.DataArray(
            data=t_dat, name='time', dims='time', coords=[t_dat])
        results_td = results_fd.map(lambda x: time_results(x, time))

        results_td['pos'].attrs = pos_attr
        results_td['vel'].attrs = vel_attr
        results_td['acc'].attrs = acc_attr
        results_td['wave_elev'].attrs = wave_elev_attr

        results_td['force'].attrs['long_name'] = 'Force'
        results_td['force'].attrs['units'] = 'N or Nm'

        return results_fd, results_td

    # properties
    @property
    def forces(self) -> TForceDict:
        """Dictionary of forces."""
        return self._forces

    @forces.setter
    def forces(self, val):
        self._forces = dict(val)

    @property
    def constraints(self) -> list[dict]:
        """List of constraints."""
        return self._constraints

    @constraints.setter
    def constraints(self, val):
        self._constraints = list(val)

    @property
    def inertia_in_forces(self) -> bool:
        """Whether inertial "forces" are included in the
        :python:`forces` dictionary.
        """
        return self._inertia_in_forces

    @property
    def inertia_matrix(self) -> ndarray:
        """Inertia (mass) matrix.
        :python:`None` if  :python:`inertia_in_forces is True`.
        """
        return self._inertia_matrix

    @property
    def inertia(self) -> TStateFunction:
        """Function representing the inertial term :math:`ma` in the
        WEC's dynamics equation.
        """
        return self._inertia

    @property
    def dof_names(self) -> list[str]:
        """Names of the different degrees of freedom."""
        return self._dof_names

    @property
    def ndof(self) -> int:
        """Number of degrees of freedom."""
        return self._ndof

    @property
    def frequency(self) -> ndarray:
        """Frequency vector [Hz]."""
        return self._freq

    @property
    def f1(self) -> float:
        """Fundamental frequency :python:`f1` [Hz]."""
        return self._freq[1]

    @property
    def nfreq(self) -> int:
        """Number of frequencies, not including the zero-frequency."""
        return len(self._freq)-1

    @property
    def omega(self) -> ndarray:
        """Radial frequency vector [rad/s]."""
        return self._freq * (2*np.pi)

    @property
    def w1(self) -> float:
        """Fundamental radial frequency [rad/s]."""
        return self.omega[1]

    @property
    def time(self) -> ndarray:
        """Time vector [s], size `2*nfreq+1 x ndof`, not containing the
        end time `tf`."""
        return self._time

    @property
    def time_mat(self) -> ndarray:
        """Matrix to create time-series from Fourier coefficients.

        For some array of Fourier coefficients :python:`x`, size
        :python:`2*nfreq+1 x ndof`, the time series, also size
        :python:`2*nfreq+1 x ndof`, is obtained as
        :python:`time_mat @ x`.
        """
        return self._time_mat

    @property
    def derivative_mat(self) -> ndarray:
        """Matrix to create Fourier coefficients of the derivative of
        some quantity.

        For some array of Fourier coefficients :python:`x`, size
        :python:`2*nfreq+1 x ndof`, the Fourier coefficients of the
        derivative of :python:`x` are obtained as
        :python:`derivative_mat @ x`.
        """
        return self._derivative_mat

    @property
    def dt(self) -> float:
        """Time spacing [s]."""
        return self._time[1]

    @property
    def tf(self) -> float:
        """Final time (repeat period) [s]. Not included in
        :python:`time` vector.
        """
        return 1/self.f1

    @property
    def nt(self) -> int:
        """Number of timesteps."""
        return self.ncomponents

    @property
    def ncomponents(self) -> int:
        """Number of Fourier components (:python:`2*nfreq + 1`) for each
        degree of freedom.
        """
        return ncomponents(self.nfreq)

    @property
    def nstate_wec(self) -> int:
        """Length of the WEC dynamics state vector consisting of the
        Fourier coefficient of the position of each degree of freedom.
        """
        return self.ndof * self.ncomponents

    # other methods
    def decompose_state(self,
        state: ndarray
    ) -> tuple[ndarray, ndarray]:
        """Split the state vector into the WEC dynamics state and the
        optimization (control) state.

        Calls :py:meth:`wecopttool.core.decompose_state` with the 
        appropriate inputs for the WEC object.

        Examples
        --------
        >>> x_wec, x_opt = wec.decompose_state(x)

        Parameters
        ----------
        state
            Combined WEC and optimization states.

        Returns
        -------
        state_wec
            WEC state vector.
        state_opt
            Optimization (control) state.

        See Also
        --------
        decompose_state
        """
        return decompose_state(state, self.ndof, self.nfreq)

    def time_nsubsteps(self, nsubsteps: int) -> ndarray:
        """Create a time vector with finer discretization.

        Calls :py:func:`wecopttool.core.time` with the appropriate 
        inputs for the WEC object.

        Parameters
        ----------
        nsubsteps
            Number of substeps between implied/default time steps.

        See Also
        --------
        time, WEC.time
        """
        return time(self.f1, self.nfreq, nsubsteps)

    def time_mat_nsubsteps(self, nsubsteps: int) -> ndarray:
        """Create a time matrix similar to :python:`WEC.time_mat` but
        with finer time-domain discretization.

        Calls :py:func:`wecopttool.core.time_mat` with the appropriate 
        inputs for the WEC object.

        Parameters
        ----------
        nsubsteps
            Number of substeps between implied/default time steps.

        See Also
        --------
        time_mat, WEC.time_mat, WEC.time_nsubsteps
        """
        return time_mat(self.f1, self.nfreq, nsubsteps)

    def vec_to_dofmat(self, vec: ndarray) -> ndarray:
        """Convert a vector to a matrix with one column per degree of
        freedom.

        Opposite of :py:meth:`wecopttool.core.WEC.dofmat_to_vec`.

        Calls :py:func:`wecopttool.core.vec_to_dofmat` with the 
        appropriate inputs for the WEC object.

        Examples
        --------
        >>> x_wec, x_opt = wec.decompose_state(x)
        >>> x_wec_mat = wec.vec_to_dofmat(x_wec)

        Parameters
        ----------
        vec
            One-dimensional vector.

        See Also
        --------
        vec_to_dofmat, WEC.dofmat_to_vec
        """
        return vec_to_dofmat(vec, self.ndof)

    def dofmat_to_vec(self, mat: ndarray) -> ndarray:
        """Flatten a matrix to a vector.

        Opposite of :py:meth:`wecopttool.core.WEC.vec_to_dofmat`.

        Calls :py:func:`wecopttool.core.dofmat_to_vec` with the 
        appropriate inputs for the WEC object.

        Parameters
        ----------
        mat
            Matrix with one column per degree of freedom.

        See Also
        --------
        dofmat_to_vec, WEC.vec_to_dofmat
        """
        return dofmat_to_vec(mat)

    def fd_to_td(self, fd: ndarray) -> ndarray:
        """Convert a frequency-domain array to time-domain.

        Opposite of :meth:`wecopttool.core.WEC.td_to_fd`.

        Calls :python:`wecopttool.fd_to_td` with the appropriate inputs
        for the WEC object.

        Parameters
        ----------
        fd
            Frequency-domain complex array with shape `WEC.nfreq+1 x N`
            for any `N`.

        See Also
        --------
        fd_to_td, WEC.td_to_fd
        """
        return fd_to_td(fd, self.f1, self.nfreq, True)

    def td_to_fd(
        self, 
        td: ndarray, 
        fft: Optional[bool] = True,
        ) -> ndarray:
        """Convert a time-domain array to frequency-domain.
        
        Opposite of :meth:`wecopttool.core.WEC.fd_to_td`.

        Calls :python:`wecopttool.fd_to_td` with the appropriate inputs
        for the WEC object.

        Parameters
        ----------
        td
            Time-domain real array with shape
            :python:`2*WEC.nfreq+1 x N` for any :python:`N`.
        fft
            Whether to use the real FFT.

        See Also
        --------
        td_to_fd, WEC.fd_to_td
        """
        return td_to_fd(td, fft, True)


def ncomponents(
    nfreq : int, 
    zero_freq: Optional[bool] = True,
    ) -> int:
    """Number of Fourier components (:python:`2*nfreq + 1`) for each
    DOF.

    Parameters
    ----------
    nfreq
        Number of frequencies.
    zero_freq
        Whether to include the zero-frequency.
    """
    ncomp = 2*nfreq
    if zero_freq:
        ncomp = ncomp + 1
    return ncomp


def frequency(
    f1: float, 
    nfreq: int, 
    zero_freq: Optional[bool] = True,
    ) -> ndarray:
    """Construct equally spaced frequency array.

    The array includes :python:`0` and has length of :python:`nfreq+1`.
    :python:`f1` is fundamental frequency (1st harmonic).

    Returns the frequency array, e.g.,
    :python:`freqs = [0, f1, 2*f1, ..., nfreq*f1]`.

    Parameters
    ----------
    f1
        Fundamental frequency :python:`f1` [Hz].
    nfreq
        Number of frequencies.
    zero_freq
        Whether to include the zero-frequency.
    """
    freq = np.arange(0, nfreq+1)*f1
    freq = freq[1:] if not zero_freq else freq
    return freq

<<<<<<< HEAD

def time(
    f1: float, 
    nfreq: int, 
    nsubsteps: Optional[int] = 1,
    ) -> ndarray:
=======
def time(f1: float, nfreq: int, nsubsteps: int = 1) -> ndarray:
>>>>>>> d5fb5a9b
    """Assemble the time vector with :python:`nsubsteps` subdivisions.

    Returns the 1D time vector, in seconds, starting at time
    :python:`0`, and not containing the end time :python:`tf=1/f1`.
    The time vector has length :python:`(2*nfreq+1)*nsubsteps`.
    The timestep length is :python:`dt = dt_default * 1/nsubsteps`,
    where :python:`dt_default=tf/(2*nfreq+1)`.

    Parameters
    ----------
    f1
        Fundamental frequency :python:`f1` [Hz].
    nfreq
        Number of frequencies.
    nsubsteps
        Number of steps between the default (implied) time steps.
        A value of :python:`1` corresponds to the default step length.
    """
    if nsubsteps < 1:
        raise ValueError("`nsubsteps` must be 1 or greater")
    nsteps = nsubsteps * ncomponents(nfreq)
    return np.linspace(0, 1/f1, nsteps, endpoint=False)


def time_mat(
    f1: float,
    nfreq: int,
    nsubsteps: Optional[int] = 1,
    zero_freq: Optional[bool] = True,
) -> ndarray:
    """Assemble the time matrix that converts the state to a
    time-series.

    For a state :python:`x` consisting of the mean (DC) component
    followed by the real and imaginary components of the Fourier
    coefficients as
    :python:`x=[X0, Re(X1), Im(X1), ..., Re(Xn), Im(Xn)]`,
    the response vector in the time-domain is given as
    :python:`x(t)=Mx`, where :python:`M` is the time matrix.

    The time matrix has size :python:`(nfreq*2+1) x (nfreq*2+1)`.

    Parameters
    ---------
    f1
        Fundamental frequency :python:`f1` [Hz].
    nfreq
        Number of frequencies.
    nsubsteps
        Number of steps between the default (implied) time steps.
        A value of :python:`1` corresponds to the default step length.
    zero_freq
        Whether the first frequency should be zero.
    """
    t = time(f1, nfreq, nsubsteps)
    omega = frequency(f1, nfreq) * 2*np.pi
    wt = np.outer(t, omega[1:])
    ncomp = ncomponents(nfreq)
    time_mat = np.empty((nsubsteps*ncomp, ncomp))
    time_mat[:, 0] = 1.0
    time_mat[:, 1::2] = np.cos(wt)
    time_mat[:, 2::2] = -np.sin(wt)
    if not zero_freq:
        time_mat = time_mat[:, 1:]
    return time_mat


def derivative_mat(
    f1: float, 
    nfreq: int, 
    zero_freq: Optional[bool] = True,
    ) -> ndarray:
    """Assemble the derivative matrix that converts the state vector of
    a response to the state vector of its derivative.

    For a state :python:`x` consisting of the mean (DC) component
    followed by the real and imaginary components of the Fourier
    coefficients as
    :python:`x=[X0, Re(X1), Im(X1), ..., Re(Xn), Im(Xn)]`,
    the state of its derivative is given as :python:`x(t)=Dx`, where
    :python:`D` is the derivative matrix.

    The derivative matrix has size :python:`(nfreq*2+1) x (nfreq*2+1)`.

    Parameters
    ---------
    f1
        Fundamental frequency :python:`f1` [Hz].
    nfreq
        Number of frequencies.
    zero_freq
        Whether the first frequency should be zero.
    """
    def block(n): return np.array([[0, -1], [1, 0]]) * n*f1 * 2*np.pi
    blocks = [block(n+1) for n in range(nfreq)]
    if zero_freq:
        blocks = [0.0] + blocks
    return block_diag(*blocks)


def degrees_to_radians(
    degrees: FloatOrArray,
    sort: Optional[bool] = True,
) -> Union[float, ndarray]:
    """Convert a 1D array of angles in degrees to radians in the range
    :math:`(-π, π]` and optionally sort them.

    Parameters
    ----------
    degrees
        1D array of angles in degrees.
    sort
        Whether to sort the angles from smallest to largest in
        :math:`(-π, π]`.
    """
    radians = np.asarray(np.remainder(np.deg2rad(degrees), 2*np.pi))
    radians[radians > np.pi] -= 2*np.pi
    if radians.size == 1:
        radians = radians.item()
    elif sort:
        radians = np.sort(radians)
    return radians


def vec_to_dofmat(vec: ArrayLike, ndof: int) -> ndarray:
    """Convert a vector back to a matrix with one column per DOF.

    Returns a matrix with :python:`ndof` columns.
    The number of rows is inferred from the size of the input vector.

    Opposite of :py:func:`wecopttool.core.dofmat_to_vec`.

    Parameters
    ----------
    vec
        1D array consisting of concatenated arrays of several DOFs, as
        :python:`vec = [vec_1, vec_2, ..., vec_ndof]`.
    ndof
        Number of degrees of freedom.

    See Also
    --------
    dofmat_to_vec,
    """
    return np.reshape(vec, (-1, ndof), order='F')

    Parameters
    ----------
    mat
        Matrix to be flattened.

def dofmat_to_vec(mat: ArrayLike) -> ndarray:
    """Flatten a matrix that has one column per DOF.

    Returns a 1D vector.

    Opposite of :py:func:`wecopttool.core.vec_to_dofmat`.

    Parameters
    ----------
    mat
        Matrix to be flattened.

    See Also
    --------
    vec_to_dofmat,
    """
    return np.reshape(mat, -1, order='F')


def mimo_transfer_mat(
    transfer_mat: ArrayLike,
    zero_freq: Optional[bool] = True,
) -> ndarray:
    """Create a block matrix of the MIMO transfer function.

    The input is a complex transfer matrix that relates the complex
    Fourier representation of two variables.
    For example, it can be an impedance matrix or an RAO transfer
    matrix.
    The input complex impedance matrix has shape
    :python`ndof x ndof (nfreq)`.

    Returns the 2D real matrix that transform the state representation
    of the input variable variable to the state representation of the
    output variable.
    Here, a state representation :python:`x` consists of the mean (DC)
    component followed by the real and imaginary components of the
    Fourier coefficients as
    :python:`x=[X0, Re(X1), Im(X1), ..., Re(Xn), Im(Xn)]`.

    Parameters
    ----------
    transfer_mat
        Complex transfer matrix.
    zero_freq
        Whether the first frequency should be zero.
    """
    ndof = transfer_mat.shape[0]
    assert transfer_mat.shape[1] == ndof
    elem = [[None]*ndof for _ in range(ndof)]
    def block(re, im): return np.array([[re, -im], [im, re]])
    for idof in range(ndof):
        for jdof in range(ndof):
            if zero_freq:
                Zp0 = transfer_mat[idof, jdof, 0]
                assert np.all(np.isreal(Zp0))
                Zp0 = np.real(Zp0)
                Zp = transfer_mat[idof, jdof, 1:]
            else:
                Zp0 = [0.0]
                Zp = transfer_mat[idof, jdof, :]
            re = np.real(Zp)
            im = np.imag(Zp)
            blocks = [block(ire, iim) for (ire, iim) in zip(re, im)]
            blocks =[Zp0] + blocks
            elem[idof][jdof] = block_diag(*blocks)
    return np.block(elem)


def real_to_complex(
    fd: ArrayLike, 
    zero_freq: Optional[bool] = True,
    ) -> ndarray:
    """Convert from two real amplitudes to one complex amplitude per
    frequency.

    The input is a real 2D array with each column containing the real
    and imaginary components of the Fourier coefficients for some
    response.
    The column length is :python:`2*nfreq+1`.
    The entries of a column representing a response :python:`x` are
    :python:`x=[X0, Re(X1), Im(X1), ..., Re(Xn), Im(Xn)]`.

    Returns a complex 2D array with each column containing the complex
    Fourier coefficients.
    Columns are length :python:`nfreq+1`, and the first row corresponds
    to the real-valued zero-frequency (mean, DC) components.
    The entries of a column representing a response :python:`x` are
    :python:`x=[X0, X1, ..., Xn]`.

    Parameters
    ----------
    fd
        Array containing the real and imaginary components of the
        Fourier coefficients.
    zero_freq
        Whether the mean (DC) component is included.

    See Also
    --------
    complex_to_real,
    """
    fd= atleast_2d(fd)
    if zero_freq:
        assert fd.shape[0]%2==1
        mean = fd[0:1, :]
        fd = fd[1:, :]
    fdc = fd[0::2, :] + 1j*fd[1::2, :]
    if zero_freq:
        fdc = np.concatenate((mean, fdc), axis=0)
    return fdc


def complex_to_real(
    fd: ArrayLike, 
    zero_freq: Optional[bool] = True,
    ) -> ndarray:
    """Convert from one complex amplitude to two real amplitudes per
    frequency.

    The input is a complex 2D array with each column containing the
    Fourier coefficients for some response.
    Columns are length :python:`nfreq+1`, and the first row corresponds
    to the real-valued zero-frequency (mean, DC) components.
    The entries of a column representing a response :python:`x` are
    :python:`x=[X0, X1, ..., Xn]`.

    Returns a real 2D array with each column containing the real and
    imaginary components of the Fourier coefficients.
    The column length is :python:`2*nfreq+1`.
    The entries of a column representing a response :python:`x` are
    :python:`x=[X0, Re(X1), Im(X1), ..., Re(Xn), Im(Xn)]`.

    Parameters
    ----------
    fd
        Array containing the complex Fourier coefficients.
    zero_freq
        Whether the mean (DC) component is included.

    See Also
    --------
    real_to_complex,
    """
    fd = atleast_2d(fd)
    nfreq = fd.shape[0] - 1 if zero_freq else fd.shape[0]
    ndof = fd.shape[1]
    if zero_freq:
        assert np.all(np.isreal(fd[0, :]))
        a = np.real(fd[0:1, :])
        b = np.real(fd[1:, :])
        c = np.imag(fd[1:, :])
    else:
        b = np.real(fd)
        c = np.imag(fd)
    out = np.concatenate([np.transpose(b), np.transpose(c)])
    out = np.reshape(np.reshape(out, [-1], order='F'), [-1, ndof])
    if zero_freq:
        out = np.concatenate([a, out])
        assert out.shape == (2*nfreq+1, ndof)
    else:
        assert out.shape == (2*nfreq, ndof)
    return out


def fd_to_td(
    fd: ArrayLike,
    f1: Optional[float] = None,
    nfreq: Optional[int] = None,
    zero_freq: Optional[bool] = True,
) -> ndarray:
    """Convert a complex array of Fourier coefficients to a real array
    of time-domain responses.

    The input is a complex 2D array with each column containing the
    Fourier coefficients for some response.
    Columns are length :python:`nfreq+1`, and the first row corresponds
    to the real-valued zero-frequency (mean, DC) components.
    The entries of a column representing a response :python:`x` are
    :python:`x=[X0, X1, ..., Xn]`.

    Returns a real array with same number of columns and
    :python:`2*nfreq+1` rows, containing the time-domain response at
    times :python:`wecopttool.time(f1, nfreq, nsubsteps=1)`.

    If both :python:`f1` and :python:`nfreq` are provided, it uses the
    time matrix :python:`wecopttool.time_mat(f1, nfreq, nsubsteps=1)`,
    else it uses the inverse real FFT (:python:`numpy.fft.irfft`).

    Opposite of :meth:`wecopttool.core.td_to_fd`.

    Parameters
    ----------
    fd
        Array containing the complex Fourier coefficients.
    f1
        Fundamental frequency :python:`f1` [Hz].
    nfreq
        Number of frequencies.
    zero_freq
        Whether the mean (DC) component is included.

    Raises
    ------
    ValueError
        If only one of :python:`f1` or :python:`nfreq` is provided.
        Must provide both or neither.

    See Also
    --------
    td_to_fd, time, time_mat
    """
    fd = atleast_2d(fd)
    if (f1 is not None) and (nfreq is not None):
        tmat = time_mat(f1, nfreq)
        if not zero_freq:
            tmat = tmat[:, 1:]
        td = tmat @ complex_to_real(fd, zero_freq)
    elif (f1 is None) and (nfreq is None):
        n = 1 + 2*(fd.shape[0]-1)
        td = np.fft.irfft(fd/2, n=n, axis=0, norm='forward')
    else:
        raise ValueError(
            "Provide either both `f1` and `nfreq` or neither.")
    return td


def td_to_fd(
    td: ArrayLike, 
    fft: Optional[bool] = True, 
    zero_freq: Optional[bool] = True,
    ) -> ndarray:
    """Convert a real array of time-domain responses to a complex array
    of Fourier coefficients.

    Opposite of :meth:`wecopttool.core.fd_to_td`

    Parameters
    ----------
    td
        Real array of time-domains responses.
    fft
        Whether to use the real FFT.
    zero_freq
        Whether the mean (DC) component is returned.

    See Also
    --------
    fd_to_td
    """
    td= atleast_2d(td)
    n = td.shape[0]
    if fft:
        fd = np.fft.rfft(td*2, n=n, axis=0, norm='forward')
    else:
        fd = np.dot(dft(n, 'n')[:n//2+1, :], td*2)
    if not zero_freq:
        fd = fd[1:, :]
    return fd


def wave_excitation(exc_coeff: xr.Dataset, waves: xr.Dataset) -> ndarray:
    """Calculate the complex, frequency-domain, excitation force due to
    waves.

    The resulting force is indexed only by frequency and not direction
    angle.
    The input :python:`waves` frequencies must be same as
    :python:`exc_coeff`, but the directions can be a subset.

    Parameters
    ----------
    exc_coeff
        Complex excitation coefficients indexed by frequency and
        direction angle.
    waves
        Complex frequency-domain wave elevation.

    Raises
    ------
    ValueError
        If the frequency vectors of :python:`exc_coeff` and
        :python:`waves` are different.
    ValueError
        If any of the directions in :python:`waves` is not in
        :python:`exc_coeff`.
    """
    omega_w = waves['omega'].values
    omega_e = exc_coeff['omega'].values
    dir_w = waves['wave_direction'].values
    dir_e = exc_coeff['wave_direction'].values
    exc_coeff = exc_coeff.transpose(
        'omega', 'wave_direction', 'influenced_dof').values

    wave_elev_fd = np.expand_dims(waves.values, -1)

    if not np.allclose(omega_w, omega_e):
        raise ValueError(f"Wave and excitation frequencies do not match. WW: {omega_w}, EE: {omega_e}")

    subset, sub_ind = subset_close(dir_w, dir_e)

    if not subset:
        raise ValueError(
            "Some wave directions are not in excitation coefficients " +
            f"\n Wave direction(s): {(np.rad2deg(dir_w))} (deg)" +
            f"\n BEM direction(s): {np.rad2deg(dir_e)} (deg).")

    return np.sum(wave_elev_fd*exc_coeff[:, sub_ind, :], axis=1)


def read_netcdf(fpath: Union[str, Path]) -> xr.Dataset:
    """Read a *NetCDF* file with possibly complex entries as a 
    :py:class:`xarray.Dataset`.

    Can handle complex entries in the *NetCDF* by using
    :python:`capytaine.io.xarray` utilities.

    Parameters
    ----------
    fpath
        Path to the *NetCDF* file.

    See Also
    --------
    write_netcdf,
    """
    with xr.open_dataset(fpath) as ds:
        ds.load()
    return cpy.io.xarray.merge_complex_values(ds)


def write_netcdf(fpath: Union[str, Path], data: xr.Dataset) -> None:
    """Save an :py:class:`xarray.Dataset` with possibly complex entries as a
    *NetCDF* file.

    Can handle complex entries in the *NetCDF* by using
    :python:`capytaine.io.xarray` utilities.

    Parameters
    ----------
    fpath
        Name of file to save.
    data
        Dataset to save.

    See Also
    --------
    read_netcdf,
    """
    cpy.io.xarray.separate_complex_values(data).to_netcdf(fpath)


def check_linear_damping(
    hydro_data: xr.Dataset,
    min_damping: Optional[float] = 1e-6,
) -> xr.Dataset:
    """Ensure that the linear hydrodynamics (friction + radiation
    damping) have positive damping.

    Shifts the :python:`friction` up if necessary.
    Returns the (possibly) updated Dataset with
    :python:`damping >= min_damping`.

    Parameters
    ----------
    hydro_data
        Linear hydrodynamic data.
    min_damping
        Minimum threshold for damping. Default is 1e-6.
    """
    hydro_data_new = hydro_data.copy(deep=True)
    radiation = hydro_data_new['radiation_damping']
    friction = hydro_data_new['friction']
    ndof = len(hydro_data_new.influenced_dof)
    assert ndof == len(hydro_data.radiating_dof)
    for idof in range(ndof):
        iradiation = radiation.isel(radiating_dof=idof, influenced_dof=idof)
        ifriction = friction.isel(radiating_dof=idof, influenced_dof=idof)
        dmin = (iradiation+ifriction).min()
        if dmin <= 0.0 + min_damping:
            dof = hydro_data_new.influenced_dof.values[idof]
            delta = min_damping-dmin
            _log.warning(
                f'Linear damping for DOF "{dof}" has negative or close to ' +
                'zero terms. Shifting up via linear friction of ' +
                f'{delta.values} N/(m/s).')
            hydro_data_new['friction'][idof, idof] = (ifriction + delta)
    return hydro_data_new


def force_from_rao_transfer_function(
    rao_transfer_mat: ArrayLike,
    zero_freq: Optional[bool] = True,
) -> TStateFunction:
    """Create a force function from its position transfer matrix.

    This is the position equivalent to the velocity-based
    :py:func:`wecopttool.core.force_from_impedance`.

    Parameters
    ----------
    rao_transfer_mat
        Complex position transfer matrix.
    zero_freq
        Whether the first frequency should be zero. Default is 
        :python:`True`.

    See Also
    --------
    force_from_impedance,
    """
    def force(wec, x_wec, x_opt, waves):
        transfer_mat = mimo_transfer_mat(rao_transfer_mat, zero_freq)
        force_fd = wec.vec_to_dofmat(np.dot(transfer_mat, x_wec))
        return np.dot(wec.time_mat, force_fd)
    return force


def force_from_impedance(
    omega: ArrayLike,
    impedance: ArrayLike,
) -> TStateFunction:
    """Create a force function its impedance.

    Parameters
    ----------
    omega
        Radial frequency vector.
    impedance
        Complex impedance matrix.

    See Also
    --------
    force_from_rao_transfer_function,
    """
    return force_from_rao_transfer_function(impedance/(1j*omega), False)

def force_from_waves(force_coeff: ArrayLike) -> TStateFunction:
    """Create a force function from waves excitation coefficients.

def force_from_waves(force_coeff: xr.Dataset) -> TStateFunction:
    """Create a force function from waves excitation coefficients.

    Parameters
    ----------
    force_coeff
        Complex excitation coefficients indexed by frequency and
        direction angle.
    """
    def force(wec, x_wec, x_opt, waves):
        force_fd = complex_to_real(wave_excitation(force_coeff, waves), False)
        return np.dot(wec.time_mat[:, 1:], force_fd)
    return force


def inertia(
    f1: float,
    nfreq: int,
    inertia_matrix: ArrayLike
) -> TStateFunction:
    """Create the inertia "force" from the inertia matrix.

    Parameters
    ----------
    f1
        Fundamental frequency :python:`f1` [Hz].
    nfreq
        Number of frequencies.
    inertia_matrix
        Inertia matrix.
    """
    omega = np.reshape(frequency(f1, nfreq, False)*2*np.pi, [1,1,-1])
    inertia_matrix = np.expand_dims(inertia_matrix, -1)
    rao_transfer_function = -1*omega**2*inertia_matrix + 0j
    inertia_fun = force_from_rao_transfer_function(
        rao_transfer_function, False)
    return inertia_fun


def standard_forces(hydro_data: xr.Dataset) -> TForceDict:
    """Create functions for linear hydrodynamic forces.

    Returns a dictionary with the standard linear forces:
    radiation, hydrostatic, friction, Froude—Krylov, and diffraction.
    The functions are type 'StateFunction <https://snl-waterpower.github.io/WecOptTool/source_code.html#type-aliases>'_.

    Parameters
    ----------
    hydro_data
        Linear hydrodynamic data.
    """
    hydro_data = hydro_data.transpose(
         "omega", "wave_direction", "radiating_dof", "influenced_dof")

    # intrinsic impedance
    w = hydro_data['omega']
    A = hydro_data['added_mass']
    B = hydro_data['radiation_damping']
    K = hydro_data['hydrostatic_stiffness']
    Bf = hydro_data['friction']

    rao_transfer_functions = dict()
    rao_transfer_functions['radiation'] = (1j*w*B + -1*w**2*A, False)
    rao_transfer_functions['friction'] = (1j*w*Bf, False)

    # include zero_freq in hydrostatics
    hs = ((K + 0j).expand_dims({"omega": B.omega}))
    tmp = hs.isel(omega=0).copy(deep=True)
    tmp['omega'] = tmp['omega'] * 0
    hs = xr.concat([tmp, hs], dim='omega') #, data_vars='minimal')
    rao_transfer_functions['hydrostatics'] = (hs, True)

    linear_force_functions = dict()
    for name, (value, zero_freq) in rao_transfer_functions.items():
        value = value.transpose("radiating_dof", "influenced_dof", "omega")
        value = -1*value  # RHS of equation: ma = Σf
        linear_force_functions[name] = (
            force_from_rao_transfer_function(value, zero_freq))

    # wave excitation
    excitation_coefficients = {
        'Froude_Krylov': hydro_data['Froude_Krylov_force'],
        'diffraction': hydro_data['diffraction_force']
    }

    for name, value in excitation_coefficients.items():
        linear_force_functions[name] = force_from_waves(value)

    return linear_force_functions


def run_bem(
    fb: cpy.FloatingBody,
    freq: Iterable[float] = [np.infty],
    wave_dirs: Iterable[float] = [0],
    rho: float = _default_parameters['rho'],
    g: float = _default_parameters['g'],
    depth: float = _default_parameters['depth'],
    write_info: Optional[Mapping[str, bool]] = None,
    njobs: int = 1,
) -> xr.Dataset:
    """Run Capytaine for a range of frequencies and wave directions.

    This simplifies running *Capytaine* and ensures the output are in
    the correct convention (see 
    :py:func:`wecopttool.core.change_bem_convention`).

    It creates the *test matrix*,
    calls :python:`capytaine.FloatingBody.keep_immersed_part`,
    calls :python:`capytaine.BEMSolver()fill_dataset`,
    and changes the sign convention using
    :py:func:`wecopttool.core.change_bem_convention`.

    This simplifies running *Capytaine* and ensures the output are in
    the correct convention (see :python:`change_bem_convention`).

    It creates the *test matrix*,
    calls :python:`capytaine.FloatingBody.keep_immersed_part`,
    calls :python:`capytaine.BEMSolver()fill_dataset`,
    and changes the sign convention using
    :python:`change_bem_convention`.

    Parameters
    ----------
    fb
        The WEC as a Capytaine floating body (mesh + DOFs).
    freq
        List of frequencies [Hz] to evaluate BEM at.
    wave_dirs
        List of wave directions [degrees] to evaluate BEM at.
    rho
        Water density in :math:`kg/m^3`.
    g
        Gravitational acceleration in :math:`m/s^2`.
    depth
        Water depth in :math:`m`.
    write_info
        Which additional information to write.
        Options are:
        :python:`['hydrostatics', 'mesh', 'wavelength', 'wavenumber']`.
        See :python:`capytiane.io.xarray.assemble_dataset` for more
        details.
    njobs
        Number of jobs to run in parallel.
        See :python:`capytaine.bem.solver.fill_dataset`

    See Also
    --------
    change_bem_convention,
    """
    if wave_dirs is not None:
        wave_dirs = np.atleast_1d(degrees_to_radians(wave_dirs))
    solver = cpy.BEMSolver()
    test_matrix = xr.Dataset(coords={
        'rho': [rho],
        'water_depth': [depth],
        'omega': [ifreq*2*np.pi for ifreq in freq],
        'wave_direction': wave_dirs,
        'radiating_dof': list(fb.dofs.keys()),
        'g': [g],
    })
    if wave_dirs is None:
        # radiation only problem, no diffraction or excitation
        test_matrix = test_matrix.drop_vars('wave_direction')
    if write_info is None:
        write_info = {'hydrostatics': False,
                      'mesh': False,
                      'wavelength': False,
                      'wavenumber': False,
                     }
    wec_im = fb.copy(name=f"{fb.name}_immersed").keep_immersed_part()
    bem_data = solver.fill_dataset(
        test_matrix, wec_im, n_jobs=njobs, **write_info)
    return change_bem_convention(bem_data)


def change_bem_convention(bem_data: xr.Dataset) -> xr.Dataset:
    """Change the convention from `-iωt` to `+iωt`.

    Change the linear hydrodynamic coefficients from the Capytaine
    convention (:math:`x(t)=Xe^{-iωt}`), where :math:`X` is the
    frequency-domain response, to the more standard convention
    used in WecOptTool (:math:`x(t)=Xe^{+iωt}`).

    NOTE: This might change in Capytaine in the future.

    Parameters
    ----------
    bem_data
        Linear hydrodynamic coefficients for the WEC.
    """
    bem_data['Froude_Krylov_force'] = np.conjugate(
        bem_data['Froude_Krylov_force'])
    bem_data['diffraction_force'] = np.conjugate(bem_data['diffraction_force'])
    return bem_data


def linear_hydrodynamics(
    bem_data: xr.Dataset,
    inertia_matrix: Optional[ArrayLike] = None,
    hydrostatic_stiffness: Optional[ArrayLike] = None,
    friction: Optional[ArrayLike] = None
) -> xr.Dataset:
    """Add rigid body inertia_matrix, hydrostatic stiffness, and linear
    friction to BEM data.

    Returns the Dataset with the additional information added.

    Parameters
    ----------
    bem_data
        Linear hydrodynamic coefficients obtained using the boundary
        element method (BEM) code Capytaine, with sign convention
        corrected.
    inertia_matrix
        Inertia matrix of size `ndof x ndof`.
        `None` if included in `bem_data`.
    hydrostatic_stiffness
        Linear hydrostatic restoring coefficient of size `nodf x ndof`.
        `None` if included in `bem_data`.
    friction
        Linear friction, in addition to radiation damping, of size
        `nodf x ndof`.
        `None` if included in `bem_data` or to set to zero.

    Raises
    ------
    ValueError
        If either :python:`inertia_matrix` or
        :python:`hydrostatic_stiffness` are :python:`None` and is not
        included in :python:`bem_data`.
    ValueError
        If any of :python:`inertia_matrix`,
        :python:`hydrostatic_stiffness`, or :python:`friction` are both
        provided and included in :python:`bem_data` but have different
        values.
    """
    vars = {'inertia_matrix': inertia_matrix, 'friction': friction,
            'hydrostatic_stiffness': hydrostatic_stiffness}

    dims = ['radiating_dof', 'influenced_dof']

    hydro_data = bem_data.copy(deep=True)

    for name, data in vars.items():
        org = name in hydro_data.variables.keys()
        new = data is not None
        if new and org:
            if not np.allclose(data, hydro_data.variables[name]):
                raise ValueError(
                    f'BEM data already has variable "{name}" ' +
                    'with diferent values')
            else :
                _log.warning(
                    f'Variable "{name}" is already in BEM data ' +
                    'with same value.')
        elif (not new) and (not org):
            if name=='friction':
                ndof = len(hydro_data["influenced_dof"])
                hydro_data[name] = (dims, np.zeros([ndof, ndof]))
            else:
                raise ValueError(
                    f'Variable "{name}" is not in BEM data and ' +
                    'was not provided.')
        elif new:
            data = atleast_2d(data)
            hydro_data[name] = (dims, data)

    return hydro_data


def atleast_2d(array: ArrayLike) -> ndarray:
    """Ensure an array is at least 2D, otherwise add trailing dimensions
    to make it 2D.

    This differs from :python:`numpy.atleast_2d` in that the additional
    dimensions are appended at the end rather than at the begining.
    This might be an option in :python:`numpy.atleast_2d` in the future,
    see `NumPy #12336 <https://github.com/numpy/numpy/issues/12336>`_.

    Parameters
    ----------
    array
        Input array.
    """
    array = np.atleast_1d(array)
    return np.expand_dims(array, -1) if len(array.shape)==1 else array


def subset_close(
    set_a: FloatOrArray,
    set_b: FloatOrArray,
    rtol: float = 1.e-5,
    atol: float = 1.e-8,
    equal_nan: bool = False,
) -> tuple[bool, list]:
    """Check if the first set :python:`set_a` is contained, to some
    tolerance, in the second set :python:`set_b`.

    Parameters
    ----------
    set_a
        First array which is tested for being subset.
    set_b
        Second array which is tested for containing :python:`set_a`.
    rtol
        The relative tolerance parameter. Passed to
        :python:`numpy.isclose`.
    atol
        The absolute tolerance parameter. Passed to
        :python:`numpy.isclose`.
    equal_nan
        Whether to compare NaNs as equal. Passed to
        :python:`numpy.isclose`.

    Returns
    -------
    subset
        Whether the first array is a subset of the second array.
    ind
        List with integer indices where the first array's elements are
        located inside the second array.
        Only contains values if :python:`subset==True`.

    Raises
    ------
    ValueError
        If either of the two arrays contains repeated elements.
    """
    if len(np.unique(set_a.round(decimals = 6))) != len(set_a):
        raise ValueError("Elements in set_a not unique")
    if len(np.unique(set_b.round(decimals = 6))) != len(set_b):
        raise ValueError("Elements in set_b not unique")

    ind = []
    tmp_result = [False for _ in range(len(set_a))]
    for subset_element in set_a:
        for set_element in set_b:
            if np.isclose(subset_element, set_element, rtol, atol, equal_nan):
                tmp_set_ind = np.where(
                    np.isclose(set_element, set_b , rtol, atol, equal_nan))
                tmp_subset_ind = np.where(
                    np.isclose(subset_element, set_a , rtol, atol,
                               equal_nan))
                ind.append( int(tmp_set_ind[0]) )
                tmp_result[ int(tmp_subset_ind[0]) ] = True
    subset = all(tmp_result)
    ind = ind if subset else []
    return subset, ind


def scale_dofs(scale_list: Iterable[float], ncomponents: int) -> ndarray:
    """Create a scaling vector based on a different scale for each DOF.

    Returns a 1D array of length :python:`NDOF x ncomponents` where the
    number of DOFs (:python:`NDOF`) is the length of
    :python:`scale_list`.
    The first :python:`ncomponents` entries have the value of the first
    scale :python:`scale_list[0]`, the next :python:`ncomponents`
    entries have the value of the second scale :python:`scale_list[1]`,
    and so on.


    Parameters
    ----------
    scale_list
        Scale for each DOF.
    ncomponents
        Number of elements in the state vector for each DOF.
    """
    ndof = len(scale_list)
    scale = []
    for dof in range(ndof):
        scale += [scale_list[dof]] * ncomponents
    return np.array(scale)


def decompose_state(
    state: ndarray,
    ndof: int,
    nfreq: int,
) -> tuple[ndarray, ndarray]:
    """Split the state vector into the WEC dynamics state and the
    optimization (control) state.

    The WEC dynamics state consists of the Fourier coefficients of
    the position of each degree of freedom.
    The optimization state depends on the chosen control states for
    the problem.

    Parameters
    ----------
    state
        Combined WEC and optimization states.
    ndof
        Number of degrees of freedom for the WEC dynamics.
    nfreq
        Number of frequencies.

    Returns
    -------
    state_wec
        WEC state vector.
    state_opt
        Optimization (control) state.
    """
    nstate_wec = ndof * ncomponents(nfreq)
    return state[:nstate_wec], state[nstate_wec:]


def frequency_parameters(
    freqs: ArrayLike,
    zero_freq: bool = True,
) -> tuple[float, int]:
    """Return the fundamental frequency and the number of frequencies
    in a frequency array.

    This function can be used as a check for inputs to other functions
    since it raises an error if the frequency vector does not have
    the correct format :python:`freqs = [0, f1, 2*f1, ..., nfreq*f1]`.

    Parameters
    ----------
    freqs
        The frequency array, starting at zero and having equal spacing.
    zero_freq
        Whether the first frequency should be zero.

    Returns
    -------
    f1
        Fundamental frequency :python:`f1` [Hz]
    nfreq
        Number of frequencies (not including zero frequency),
        i.e., :python:`freqs = [0, f1, 2*f1, ..., nfreq*f1]`.

    Raises
    ------
    ValueError
        If the frequency vector is not evenly spaced.
    ValueError
        If the zero-frequency was expected but not included or not
        expected but included.
    """
    if np.isclose(freqs[0], 0.0):
        if zero_freq:
            freqs0 = freqs[:]
        else:
            raise ValueError('Zero frequency was included.')
    else:
        if zero_freq:
            raise ValueError(
                'Frequency array must start with the zero frequency.')
        else:
            freqs0 = np.concatenate([[0.0,], freqs])

    f1 = freqs0[1]
    nfreq = len(freqs0) - 1
    f_check = np.arange(0, f1*(nfreq+0.5), f1)
    if not np.allclose(f_check, freqs0):
        raise ValueError("Frequency array `omega` must be evenly spaced by" +
                         "the fundamental frequency " +
                         "(i.e.,`omega = [0, f1, 2*f1, ..., nfreq*f1])")
    return f1, nfreq


def time_results(fd: xr.DataArray, time: xr.DataArray) -> ndarray:
    """Create a :py:class:`xarray.DataArray` of time-domain results from 
    :py:class:`xarray.DataArray` of frequency-domain results.

    Parameters
    ----------
    fd
        Frequency domain response.
    time
        Time array.
    """
    out = np.zeros((*fd.isel(omega=0).shape, len(time)))
    for w, mag in zip(fd.omega, fd):
        out = out + \
            np.real(mag)*np.cos(w*time) + np.imag(mag)*np.sin(w*time)

    return out


def _add_zerofreq_to_xr(data):
    """Add a zero-frequency component to an :python:`xarray.Dataset`.

    Frequency variable must be called :python:`omega`.
    """
    if not np.isclose(data.coords['omega'][0].values, 0):
        tmp = data.isel(omega=0).copy(deep=True)
        tmp['omega'] = tmp['omega'] * 0
        vars = [var for var in list(data.keys()) if 'omega' in data[var].dims]
        for var in vars:
            tmp[var] = tmp[var] * 0
        data = xr.concat([tmp, data], dim='omega', data_vars='minimal')
    return data<|MERGE_RESOLUTION|>--- conflicted
+++ resolved
@@ -1196,16 +1196,12 @@
     freq = freq[1:] if not zero_freq else freq
     return freq
 
-<<<<<<< HEAD
 
 def time(
     f1: float, 
     nfreq: int, 
     nsubsteps: Optional[int] = 1,
     ) -> ndarray:
-=======
-def time(f1: float, nfreq: int, nsubsteps: int = 1) -> ndarray:
->>>>>>> d5fb5a9b
     """Assemble the time vector with :python:`nsubsteps` subdivisions.
 
     Returns the 1D time vector, in seconds, starting at time
@@ -1909,15 +1905,6 @@
     calls :python:`capytaine.BEMSolver()fill_dataset`,
     and changes the sign convention using
     :py:func:`wecopttool.core.change_bem_convention`.
-
-    This simplifies running *Capytaine* and ensures the output are in
-    the correct convention (see :python:`change_bem_convention`).
-
-    It creates the *test matrix*,
-    calls :python:`capytaine.FloatingBody.keep_immersed_part`,
-    calls :python:`capytaine.BEMSolver()fill_dataset`,
-    and changes the sign convention using
-    :python:`change_bem_convention`.
 
     Parameters
     ----------

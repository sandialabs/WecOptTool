"""Provide core functionality for solving the pseudo-spectral problem.
"""


from __future__ import annotations  # TODO: delete after python 3.10


__all__ = ['WEC', 'freq_array', 'real_to_complex_amplitudes', 'fd_to_td',
           'td_to_fd', 'scale_dofs', 'complex_xarray_from_netcdf',
           'complex_xarray_to_netcdf', 'wave_excitation', 'run_bem',
           'power_limit', 'natural_frequency', 'plot_impedance',
           'post_process_continuous_time']


import logging
from typing import Iterable, Callable, Any
from pathlib import Path

import numpy.typing as npt
import autograd.numpy as np
from autograd.builtins import isinstance, tuple, list, dict
from autograd import grad, jacobian
import xarray as xr
import capytaine as cpy
from scipy.optimize import minimize
from scipy.linalg import block_diag
import matplotlib.pyplot as plt
import matplotlib as mpl


log = logging.getLogger(__name__)

# Default values
_default_parameters = {'rho': 1025.0, 'g': 9.81, 'depth': np.infty}


class WEC:
    """Class representing a specific wave energy converter (WEC).
    An instance contains the  following information about the WEC,
    environment, and dynamic modeling:

    * Geometry
    * Degrees of freedom
    * Mass properties
    * Hydrostatic properties
    * Linear frequency domain hydrodynamic coefficients
    * Water properties
    * Additional dynamic forces (power take-off, mooring, nonlinear
      hydrodynamics, etc.)
    * Constraints

    """

    def __init__(self, fb: cpy.FloatingBody, mass: np.ndarray,
                 hydrostatic_stiffness: np.ndarray, f0: float, nfreq: int,
                 dissipation: np.ndarray | None = None,
                 stiffness: np.ndarray | None = None,
                 f_add: Callable[[WEC, np.ndarray, np.ndarray], np.ndarray] |
                 None = None, constraints: list[dict] = [],
                 rho: float = _default_parameters['rho'],
                 depth: float = _default_parameters['depth'],
                 g: float = _default_parameters['g']) -> None:
        """
        Parameters
        ----------
        fb: capytaine.FloatingBody
            The WEC as a capytaine floating body (mesh + DOFs).
        mass: np.ndarray
            Mass matrix shape of (``ndof`` x ``ndof``).
        hydrostatic_stiffness: np.ndarray
            Hydrstatic stiffness matrix matrix of shape
            (``ndof`` x ``ndof``).
        f0: float
            Initial frequency (in Hz) for frequency array.
            Frequency array given as [``f0``, 2 ``f0``, ..., ``nfreq f0``].
        nfreq: int
            Number of frequencies in frequency array. See ``f0``.
        dissipation: np.ndarray
            Additional dissipiation for the impedance calculation in
            ``capytaine.post_pro.impedance``. Shape:
            (``ndof`` x ``ndof`` x ``1``) or (``ndof`` x ``ndof`` x ``nfreq``).
        stiffness: np.ndarray
            Additional stiffness for the impedance calculation in
            ``capytaine.post_pro.impedance``. Shape:
            (``ndof`` x ``ndof`` x ``1``) or (``ndof`` x ``ndof`` x ``nfreq``).
        f_add: function
            Additional forcing terms (e.g. PTO, mooring, etc.) for the
            WEC dynamics in the time-domain. Takes three inputs:
            (1) the WEC object,
            (2) the WEC dynamics state (1D np.ndarray), and
            (3) the optimization state (1D np.ndarray)
            and outputs the force time-series (1D np.ndarray).
        constraints: list[dict]
            Constraints for the constrained optimization.
            See ``scipy.optimize.minimize``.
        rho: float, optional
            Water density in :math:`kg/m^3`. Default is 1025.
        depth: float, optional
            Water depth in :math:`m`. Default is np.inf
        g: float, optional
            Gravitational acceleration in :math:`m/s^2`.
            Default is 9.81.
        """
        # water properties
        super().__setattr__('rho', rho)
        super().__setattr__('depth', depth)
        super().__setattr__('g', g)

        # WEC
        super().__setattr__('fb', fb)
        super().__setattr__('mass', mass)
        super().__setattr__('hydrostatic_stiffness', hydrostatic_stiffness)

        # frequency
        super().__setattr__('freq', (f0, nfreq))

        # additional WEC dynamics forces
        super().__setattr__('f_add', f_add)
        if stiffness is None:
            stiffness = 0.0
        super().__setattr__('stiffness', stiffness)
        if dissipation is None:
            dissipation = 0.0
        super().__setattr__('dissipation', dissipation)

        # constraints
        super().__setattr__('constraints', constraints)

        # log
        log.info(f"New WEC: {self.fb.name} with {self.fb.nb_dofs} DOF.")

        # BEM
        super().__setattr__('hydro', None)

    def __setattr__(self, name, value):
        """Delete dependent attributes  when user manually modifies
        an attribute.
        """
        _attrs_delete_mass = ['fb']
        _attrs_delete_stiffness = ['fb', 'rho', 'g']
        _attrs_delete_bem = ['fb', 'rho', 'g', 'depth', 'freq']
        _attrs_delete_impedance_not_bem = [
            'dissipation', 'stiffness', 'mass', 'hydrostatic_stiffness']
        log.info(f"Changing value of '{name}'. " +
                 "This might cause some attributes to be reset.")
        if name in _attrs_delete_mass:
            super().__setattr__('mass', None)
            if self.hydro is not None:
                self.hydro['mass'] = 'None'
            log.info("Mass matrix deleted. " +
                     "Assign new values to 'self.mass'")
        if name in _attrs_delete_stiffness:
            super().__setattr__('hydrostatic_stiffness', None)
            if self.hydro is not None:
                self.hydro['hydrostatic_stiffness'] = 'None'
            log.info("Hydrostatic stiffness deleted. " +
                     "Assign new values to 'self.hydrostatic_stiffness'")
        if name in _attrs_delete_bem:
            super().__setattr__('hydro', None)
            super().__setattr__('_transfer_mat', None)
            log.info("BEM data deleted. To run BEM use self.run_bem(...) " +
                     "followed by 'self.bem_calc_impedance()' to calculate " +
                     "impedance.")
        if name in _attrs_delete_impedance_not_bem:
            if self.hydro is not None:
                if 'Gi' in self.hydro:
                    self.hydro['Gi'] = 'None'
                if 'Zi' in self.hydro:
                    self.hydro['Zi'] = 'None'
            super().__setattr__('_transfer_mat', None)
            log.info("Impedance matrix deleted. To calculate " +
                     "impedance call 'self.bem_calc_impedance()'")

        # set attribute
        super().__setattr__(name, value)

        if name in _attrs_delete_impedance_not_bem:
            # keep BEM coefficients but update all other values of 'hydro'
            if self.hydro is not None:
                self._bem_add_hydrostatics()
                self._bem_add_linear_forces()

    def __repr__(self):
        str_info = (f'{self.__class__.__name__} ' +
                    f'"{self.fb.name}" with {self.fb.nb_dofs} DOF.')
        return str_info

    # PROPERTIES
    # properties: frequency
    @property
    def freq(self):
        """Frequency array f=[f0, 2*f0, ..., nfreq*f0] in Hz."""
        return self._freq

    @freq.setter
    def freq(self, freq):
        if len(freq) != 2:
            msg = "To set the frequency provide a tuple (f0, nfreq)."
            raise TypeError(msg)
        f0, nfreq = freq
        super().__setattr__('_freq', freq_array(f0, nfreq))
        # update time vector
        super().__setattr__('_time', self.make_time_vec(1))
        # update transformation matrixes
        super().__setattr__('_time_mat', self.make_time_mat(1, True))
        super().__setattr__('_derivative_mat', self._make_derivative_mat(True))

    @property
    def f0(self):
        """Initial frequency (and spacing) in Hz. See ``freq``."""
        return self._freq[0]

    @property
    def nfreq(self):
        """Number of frequencies in frequency array. See ``freq``."""
        return len(self._freq)

    @property
    def period(self):
        """Period :math:T=1/f in seconds."""
        return 1/self._freq

    @property
    def omega(self):
        """Frequency array in radians per second ω=2πf."""
        return self._freq * 2 * np.pi

    @property
    def w0(self):
        """Initial frequency (and spacing) in rad/s. See ``freq``."""
        return self._freq[0] * 2 * np.pi

    # properties: problem size
    @property
    def ndof(self):
        """Number of degrees of freedom of the WEC."""
        return self.fb.nb_dofs

    @property
    def ncomponents(self):
        """Number of state values for each DOF in the WEC dynamics."""
        return 2 * self.nfreq + 1

    @property
    def nstate_wec(self):
        """Length of the  WEC dynamics state vector."""
        return self.ndof * self.ncomponents

    # properties: time
    @property
    def time(self):
        """Time array."""
        return self._time

    @property
    def dt(self):
        """Time spacing."""
        return self._time[1]

    @property
    def tf(self):
        """Final time (period)."""
        return 1/self.f0

    @property
    def time_mat(self):
        """Matrix to convert from the state vector to a time-series.
        """
        return self._time_mat

    @property
    def derivative_mat(self):
        """Derivative matrix for the state vector."""
        return self._derivative_mat

    ## METHODS
    # methods: class I/O
    def to_file(self, fpath: str | Path) -> None:
        """Save the WEC to a file. """
        # TODO
        raise NotImplementedError()

    @staticmethod
    def from_file(fpath: str | Path) -> WEC:
        """Create a WEC instance from a file saved using `WEC.to_file`.
        """
        # TODO
        raise NotImplementedError()

    # methods: state vector
    def decompose_decision_var(self, state: np.ndarray
                               ) -> tuple[np.ndarray, np.ndarray]:
        """Split the state vector into the WEC dynamics state and the
        optimization (control) state. x = [x_wec, x_opt].
        """
        return state[:self.nstate_wec], state[self.nstate_wec:]

    def vec_to_dofmat(self, vec: np.ndarray) -> np.ndarray:
        """Convert a vector back to a matrix with one column per DOF.
        Opposite of ``dofmat_to_vec``. """
        return np.reshape(vec, (-1, self.ndof), order='F')

    def dofmat_to_vec(self, mat: np.ndarray) -> np.ndarray:
        """Flatten a matrix that has one column per DOF.
        Opposite of ``vec_to_dofmat``. """
        return np.reshape(mat, -1, order='F')

    # methods: transformation matrices
    def make_time_vec(self, nsubsteps: int = 1) -> np.ndarray:
        """Assemble the time vector with n subdivisions.

        Parameters
        ----------
        nsubsteps: int
            Number of subdivisions between the default (implied) time
            steps.

        Returns
        -------
        time_vec: np.ndarray
        """
        nsteps = nsubsteps * self.ncomponents
        return np.linspace(0, 1/self.f0, nsteps, endpoint=False)

    def make_time_mat(self, nsubsteps: int = 1, include_mean: bool = True
                      ) -> np.ndarray:
        """Assemble the time matrix that converts the state to
        time-series.

        Parameters
        ---------
        nsubsteps: int
            Number of subdivisions between the default (implied) time
            steps.
        include_mean: bool
            Whether the state vector includes a mean component.

        Returns
        -------
        time_mat: np.ndarray
        """
        time = self.make_time_vec(nsubsteps)
        wt = np.outer(time, self.omega)
        time_mat = np.empty((nsubsteps*self.ncomponents, self.ncomponents))
        time_mat[:, 0] = 1.0
        time_mat[:, 1::2] = np.cos(wt)
        time_mat[:, 2::2] = np.sin(wt)
        if not include_mean:
            time_mat = time_mat[:, 1:]
        return time_mat

    def _make_derivative_mat(self, include_mean: bool = True) -> np.ndarray:
        def block(n): return np.array([[0, 1], [-1, 0]]) * n * self.w0
        blocks = [block(n+1) for n in range(self.nfreq)]
        if include_mean:
            blocks = [0.0] + blocks
        return block_diag(*blocks)

    # methods: fft
    def fd_to_td(self, fd: np.ndarray) -> np.ndarray:
        """Convert from frequency domain to time domain using the FFT.
        """
        return fd_to_td(fd, self.ncomponents)

    def td_to_fd(self, td: np.ndarray) -> np.ndarray:
        """Convert from frequency domain to time domain using the iFFT.
        """
        return td_to_fd(td, self.ncomponents)

    # methods: bem & impedance
    def run_bem(self, wave_dirs: npt.ArrayLike = [0], tol: float = 1e-6
                ) -> None:
        """Run the BEM for the specified wave directions.

        See ``wot.run_bem``.

        Parameters
        ----------
        wave_dirs: list[float]
            List of wave directions to evaluate BEM at.
        tol: float
            Minimum value for the diagonal terms of
            (radiation damping + dissipation).
        """
        log.info(f"Running Capytaine (BEM): {self.nfreq} frequencies x " +
                 f"{len(wave_dirs)} wave directions.")
        write_info = ['hydrostatics', 'mesh', 'wavelength', 'wavenumber']
        data = run_bem(self.fb, self.freq, wave_dirs,
                       rho=self.rho, g=self.g, depth=self.depth,
                       write_info=write_info)
        super().__setattr__('hydro', data)
        # calculate impedance, ensure positive, create matrix
        self.bem_calc_impedance(tol)

    def read_bem(self, fpath: str | Path, tol: float = 1e-6) -> None:
        """Read a BEM solution from a NetCDF file.

        Parameters
        ----------
        fpath: str
            Name of file to read BEM data from.
        tol: float
            Minimum value for the diagonal terms of
            (radiation damping + dissipation).
        """
        log.info(f"Reading BEM data from {fpath}.")
        data = complex_xarray_from_netcdf(fpath)
        super().__setattr__('hydro', data)

        def diff(v1, v2, var):
            if not np.allclose(v1, v2):
                msg = f"Current and saved values of '{var}' are different."
                msg += "Using current value."
                log.warning(msg)

        # check: mass and stiffness
        bmass = 'mass' in self.hydro
        bstiffness = 'hydrostatic_stiffness' in self.hydro
        if bmass:
            diff(self.hydro['mass'].values, self.mass, 'mass')
        if bstiffness:
            diff(self.hydro['hydrostatic_stiffness'].values,
                 self.hydrostatic_stiffness, 'hydrostatic_stiffness')

        # check: additional linear stiffness and dissipation
        bstiffness = 'stiffness' in self.hydro
        bdissipation = 'dissipation' in self.hydro
        if bstiffness:
            diff(self.hydro['stiffness'].values, self.stiffness, 'stiffness')
        if bdissipation:
            diff(self.hydro['dissipation'].values, self.dissipation,
                 'dissipation')

        # add impedance
        self.bem_calc_impedance(tol)

    def write_bem(self, fpath: str | Path) -> None:
        """Write the BEM solution to a NetCDF file.

        Parameters
        ----------
        fpath: str
            Name of file to write BEM data to.
        """
        log.info(f"Writting BEM data to {fpath}.")
        complex_xarray_to_netcdf(fpath, self.hydro)

    def bem_calc_impedance(self, tol=1e-6):
        """Calculate the impedance, ensure positive real diagonal, and
        create impedance MIMO matrix. """
        self._bem_add_hydrostatics()
        self._bem_add_linear_forces()
        self._bem_calc_transfer_func()
        # post-process impedance: no negative or too small damping diagonal
        self._post_process_impedance(tol=tol)
        # create impedance MIMO matrix
        self._make_mimo_transfer_mat()

    def _bem_calc_transfer_func(self) -> None:
        """Calculate the transfer function matrix using Capytaine.
        """
        log.info("Calculating impedance matrix.")
        self.hydro['Gi'] = cpy.post_pro.impedance(
            self.hydro, self.dissipation, self.stiffness)
        self._bem_calc_impedance()

    def _bem_calc_impedance(self) -> None:
        """Calculate the impedance matrix."""
        self.hydro['Zi'] = self.hydro['Gi'] / (1j*self.hydro.omega)

    def _bem_add_hydrostatics(self) -> None:
        """Add hydrostatic data to self.hydro. """
        dims = ['radiating_dof', 'influenced_dof']
        self.hydro['mass'] = (dims, self.mass)
        self.hydro['hydrostatic_stiffness'] = (
            dims, self.hydrostatic_stiffness)
        self._del_impedance()

    def _bem_add_linear_forces(self) -> None:
        hydro = self.hydro.assign_coords({'dissipation': self.dissipation})
        hydro = hydro.assign_coords({'stiffness': self.stiffness})
        super().__setattr__('hydro', hydro)
        self._del_impedance()

    def _del_impedance(self) -> None:
        log.info("Impedance matrix deleted. To calculate " +
                 "impedance call 'self.bem_calc_impedance()'")
        self.hydro['Gi'] = 'None'
        self.hydro['Zi'] = 'None'
        super().__setattr__('_transfer_mat', None)

    def _post_process_impedance(self, tol=1e-6) -> None:
        """Enforce damping diagonal >= 0 + tol. """
        # ensure non-negative linear damping diagonal
        for idof in range(self.ndof):
            Gi_imag = np.imag(self.hydro['Gi'].isel(
                radiating_dof=idof, influenced_dof=idof))
            damping = Gi_imag / self.omega
            dmin = damping.min().values
            if dmin <= 0.0 + tol:
                dof = self.hydro['Gi'].influenced_dof.values[idof]
                log.warning(f'Linear damping for DOF "{dof}" has negative' +
                            ' or close to zero terms. Shifting up.')
                damping[:] = damping[:] + self.omega*(tol-dmin)

    def _make_mimo_transfer_mat(self) -> np.ndarray:
        """Create a block matrix of the MIMO transfer function +
        position.
        """
        elem = [[None]*self.ndof for _ in range(self.ndof)]
        def block(re, im): return np.array([[re, im], [-im, re]])
        for idof in range(self.ndof):
            for jdof in range(self.ndof):
                K = np.array([self.hydrostatic_stiffness[idof, jdof]])
                Zp = self.hydro['Gi'].values[:, idof, jdof]
                re = np.real(Zp)
                im = np.imag(Zp)
                blocks = [block(ire, iim) for (ire, iim) in zip(re, im)]
                blocks = [K] + blocks
                elem[idof][jdof] = block_diag(*blocks)
        super().__setattr__('_transfer_mat', np.block(elem))

    def bem_calc_inf_added_mass(self) -> None:
        """Run the BEM to obtain the infinite added mass. """
        log.info("Running Capytaine for infinite frequency.")
        inf_data = run_bem(
            self.fb, [np.infty], wave_dirs=None,
            rho=self.rho, g=self.g, depth=self.depth)
        self.hydro['Ainf'] = inf_data.added_mass[0, :, :]

    def bem_calc_rao(self) -> None:
        """Calculate BEM RAOs using capytaine. """
        self.hydro['rao'] = cpy.post_pro.rao(self.hydro)

    def plot_impedance(self, style: str = 'Bode', option: str = 'symmetric',
                       show: bool = True):
        """Plot impedance.

        See `wot.plot_impedance()`.
        """
        fig, axs = plot_impedance(
            impedance=self.hydro.Zi.values, freq=self.freq, style=style,
            option=option, dof_names=self.hydro.influenced_dof.values.tolist(),
            show=show)
        return fig, axs

    def natural_frequency(self):
        """Return natural frequency or frequencies.

        See `wot.natural_frequency()`.
        """
        return natural_frequency(self.hydro.Zi.values, freq=self.freq)

    # methods: solve
    def _get_state_scale(self,
                         scale_x_wec: list | None = None,
                         scale_x_opt: npt.ArrayLike | float = 1.0,
                         nstate_opt: int | None = None):
        """Create a combined scaling array for the state vector. """
        # scale for x_wec
        if scale_x_wec == None:
            scale_x_wec = [1.0] * self.ndof
        elif isinstance(scale_x_wec, float) or isinstance(scale_x_wec, int):
            scale_x_wec = [scale_x_wec] * self.ndof
        scale_x_wec = scale_dofs(scale_x_wec, self.ncomponents)

        # scale for x_opt
        if isinstance(scale_x_opt, float) or isinstance(scale_x_opt, int):
            if nstate_opt is None:
                raise ValueError("If 'scale_x_opt' is a scalar, " +
                                 "'nstate_opt' must be provided")
            scale_x_opt = scale_dofs([scale_x_opt], nstate_opt)

        return np.concatenate([scale_x_wec, scale_x_opt])

    def solve(self,
              waves: xr.Dataset,
              obj_fun: Callable[[WEC, np.ndarray, np.ndarray], float],
              nstate_opt: int,
              x_wec_0: np.ndarray | None = None,
              x_opt_0: np.ndarray | None = None,
              scale_x_wec: list | None = None,
              scale_x_opt: npt.ArrayLike | float = 1.0,
              scale_obj: float = 1.0,
              optim_options: dict[str, Any] = {},
              use_grad: bool = True,
              maximize: bool = False,
              ) -> tuple[xr.Dataset, xr.Dataset, np.ndarray, np.ndarray, float,
                         optimize.optimize.OptimizeResult]:
        """Solve the WEC co-design problem.

        Parameters
        ----------
        waves: xr.Dataset
            The wave, described by two 2D DataArrays:
            elevation variance `S` (m^2*s) and phase `phase` (radians)
            with coordinates of radial frequency `omega` (radians)
            and wave direction `wave_direction` (radians).
            The frequencies and  wave directions must match those in
            the `bem_data` in `self.hydro`.
        obj_fun: function
            Objective function for the control optimization.
            Takes three inputs:
            (1) the WEC object,
            (2) the WEC dynamics state (1D np.ndarray), and
            (3) the optimization state (1D np.ndarray)
            and outputs the scalar objective function:
            tuple[WEC, np.ndarray, np.ndarray] -> float.
        nstate_opt: int
            Length of the optimization (controls) state vector.
        x_wec_0: np.ndarray
            Initial guess for the WEC dynamics state.
            If ``None`` it is randomly initiated.
        x_opt_0: np.ndarray
            Initial guess for the optimization (control) state.
            If ``None`` it is randomly initiated.
        scale_x_wec: list
            Factors to scale each DOF in ``x_wec`` by, to improve
            convergence. List length ``ndof``.
        scale_x_opt: npt.ArrayLike | float
            Factor to scale ``x_opt`` by, to improve convergence.
            A single float or an array of size ``nstate_opt``.
        scale_obj: float
            Factor to scale ``obj_fun`` by, to improve convergence.
        optim_options: dict
            Optimization options passed to the optimizer.
            See ``scipy.optimize.minimize``.
        use_grad: bool
            Whether to use gradient information in the optimization.
        maximize: bool
            Whether to maximize the objective function. The default is
            ``False`` to minimize the objective function.

        Returns
        -------
        time_dom: xr.Dataset
            Dataset containing the time-domain results.
        freq_dom: xr.Dataset
            Dataset containing the frequency-domain results.
        x_wec: np.ndarray
            Optimal WEC state.
        x_opt: np.ndarray
            Optimal control state.
        objective: float
            optimized value of the objective function.
        res: optimize.optimize.OptimizeResult
            Raw optimization results.
        """
        log.info("Solving pseudo-spectral control problem.")

        # initial state
        if x_wec_0 is None:
            x_wec_0 = np.random.randn(self.nstate_wec)
        if x_opt_0 is None:
            x_opt_0 = np.random.randn(nstate_opt)
        x0 = np.concatenate([x_wec_0, x_opt_0])

        # wave excitation force
        fd_we, td_we = wave_excitation(self.hydro, waves)
        f_exc = td_we['excitation_force']

        # scale
        scale = self._get_state_scale(scale_x_wec, scale_x_opt, nstate_opt)

        # objective function
        sign = -1.0 if maximize else 1.0

        def obj_fun_scaled(x):
            x_wec, x_opt = self.decompose_decision_var(x/scale)
            return obj_fun(self, x_wec, x_opt)*scale_obj*sign

        # constraints
        constraints = self.constraints.copy()

        for i, icons in enumerate(self.constraints):
            icons_new = {"type": icons["type"]}

            def make_new_fun(icons):
                def new_fun(x):
                    x_wec, x_opt = self.decompose_decision_var(x/scale)
                    return icons["fun"](self, x_wec, x_opt)
                return new_fun

            icons_new["fun"] = make_new_fun(icons)
            if use_grad:
                icons_new['jac'] = jacobian(icons_new['fun'])
            constraints[i] = icons_new

        # system dynamics through equality constraint
        def resid_fun(x):
            ri = self._dynamic_residual(x/scale, f_exc.values)
            return self.dofmat_to_vec(ri)

        eq_cons = {'type': 'eq',
                   'fun': resid_fun,
                   }
        if use_grad:
            eq_cons['jac'] = jacobian(resid_fun)
        constraints.append(eq_cons)

        # minimize
        optim_options['disp'] = optim_options.get('disp', True)

        problem = {'fun': obj_fun_scaled,
                   'x0': x0,
                   'method': 'SLSQP',
                   'constraints': constraints,
                   'options': optim_options,
                   }

        def callback(x):
            x_wec, x_opt = self.decompose_decision_var(x)
            log.info("[mean(x_wec), mean(x_opt), obj_fun(x)]: " \
                + f"[{np.abs(np.mean(x_wec)):.2e}, " \
                + f"{np.abs(np.mean(x_opt)):.2e}, " \
                + f"{np.abs(obj_fun_scaled(x)):.2e}]")
<<<<<<< HEAD
        
        problem['callback'] = callback
=======

        if scale_logging:
            problem['callback'] = callback
>>>>>>> 9ea04554

        if use_grad:
            problem['jac'] = grad(obj_fun_scaled)

        res = minimize(**problem)

        msg = f'{res.message}    (Exit mode {res.status})'
        if res.status == 0:
            log.info(msg)
        elif res.status == 9:
            log.warning(msg)
        else:
            log.error(msg)

        # unscale
        res.x = res.x / scale
        res.fun = res.fun / scale_obj

        # post-process
        x_wec, x_opt = self.decompose_decision_var(res.x)
        fd_x, td_x = self._post_process_wec_dynamics(x_wec)
        fd_we = fd_we.reset_coords(drop=True)
        time_dom = xr.merge([td_x, td_we])
        freq_dom = xr.merge([fd_x, fd_we])

        objective = res.fun * sign

        return time_dom, freq_dom, x_wec, x_opt, objective, res

    def _dynamic_residual(self, x: np.ndarray, f_exc: np.ndarray
                          ) -> np.ndarray:
        """Solve WEC dynamics in residual form so that they may be
        enforced through a nonlinear constraint within an optimization
        problem.

        Parameters
        ----------
        x : np.ndarray
            Decision variable for optimization problem
        f_exc : np.ndarray
            Time history of excitation forcing at collocation points in
            body coordinate system

        Returns
        -------
        np.ndarray
            Residuals at collocation points

        """
        x_wec, x_opt = self.decompose_decision_var(x)

        # linear hydrodynamic forces
        f_i = self.vec_to_dofmat(np.dot(self._transfer_mat, x_wec))
        f_i = np.dot(self.time_mat, f_i)

        # additional forces
        if self.f_add is not None:
            f_add = self.f_add(self, x_wec, x_opt)
        else:
            f_add = 0.0
        return f_i - f_exc - f_add

    def _post_process_wec_dynamics(self, x_wec: np.ndarray
                                   ) -> tuple[xr.DataArray, xr.DataArray]:
        """Transform the results from optimization solution to a form
        that the user can work with directly.
        """
        # position
        pos = self.vec_to_dofmat(x_wec)
        pos_fd = real_to_complex_amplitudes(pos)
        pos_td = self.time_mat @ pos

        # velocity
        vel = self.derivative_mat @ pos
        vel_fd = real_to_complex_amplitudes(vel)
        vel_td = self.time_mat @ vel

        # acceleration
        acc = self.derivative_mat @ vel
        acc_fd = real_to_complex_amplitudes(acc)
        acc_td = self.time_mat @ acc

        # xarray - time domain
        dims_td = ('time', 'influenced_dof')
        coords_td = [
            (dims_td[0], self.time, {'units': 's'}),
            (dims_td[1], self.hydro.influenced_dof.values)]
        attrs_pos = {'long_name': 'WEC position', 'units': 'm or (rad)'}
        attrs_vel = {'long_name': 'WEC velocity', 'units': 'm/s or (rad)/s'}
        attrs_acc = {'long_name': 'WEC acceleration',
                     'units': 'm/s^2 or (rad)/s^2'}
        pos_td = xr.DataArray(
            pos_td, dims=dims_td, coords=coords_td, attrs=attrs_pos)
        vel_td = xr.DataArray(
            vel_td, dims=dims_td, coords=coords_td, attrs=attrs_vel)
        acc_td = xr.DataArray(
            acc_td, dims=dims_td, coords=coords_td, attrs=attrs_acc)
        time_dom = xr.Dataset({'pos': pos_td, 'vel': vel_td, 'acc': acc_td},)

        # xarray - frequency domain
        omega = np.concatenate([np.array([0.0]), self.omega])
        dims_fd = ('omega', 'influenced_dof')
        coords_fd = [
            (dims_fd[0], omega, {'units': '(rad)'}),
            (dims_fd[1], self.hydro.influenced_dof.values)]
        attrs_pos['units'] = 'm^2*s or (rad)^2*s'
        attrs_vel['units'] = 'm^2/s or (rad)^2/s'
        attrs_acc['units'] = 'm^2/s^3 or (rad)^2/s^3'
        pos_fd = xr.DataArray(
            pos_fd, dims=dims_fd, coords=coords_fd, attrs=attrs_pos)
        vel_fd = xr.DataArray(
            vel_fd, dims=dims_fd, coords=coords_fd, attrs=attrs_vel)
        acc_fd = xr.DataArray(
            acc_fd, dims=dims_fd, coords=coords_fd, attrs=attrs_acc)
        freq_dom = xr.Dataset({'pos': pos_fd, 'vel': vel_fd, 'acc': acc_fd},)

        return freq_dom, time_dom


def freq_array(f0: float, nfreq: int) -> np.ndarray:
    """Construct equally spaced frequency array.
    """
    return np.arange(1, nfreq+1)*f0


def real_to_complex_amplitudes(fd: np.ndarray, first_row_is_mean: bool = True
                               ) -> np.ndarray:
    """Convert from two real amplitudes to one complex amplitude per
    frequency. """
    if first_row_is_mean:
        mean = fd[0:1, :]
        fd = fd[1:, :]
    else:
        ndof = fd.shape[1]
        mean = np.zeros([1, ndof])
    return np.concatenate((mean, fd[0::2, :] - 1j*fd[1::2, :]), axis=0)


def fd_to_td(fd: np.ndarray, n: int | None = None) -> np.ndarray:
    return np.fft.irfft(fd/2, n=n, axis=0, norm='forward')


def td_to_fd(td: np.ndarray, n: int | None = None) -> np.ndarray:
    return np.fft.rfft(td*2, n=n, axis=0, norm='forward')


def scale_dofs(scale_list: list[float], ncomponents: int) -> np.ndarray:
    """Create a scaling vector based on a different scale for each DOF.

    Parameters
    ----------
    scale_list: list
        Scale for each DOF.
    ncomponents: int
        Number of elements in the state vector for each DOF.

    Returns
    -------
    np.ndarray: Scaling vector.
    """
    ndof = len(scale_list)
    scale = []
    for dof in range(ndof):
        scale += [scale_list[dof]] * ncomponents
    return np.array(scale)


def complex_xarray_from_netcdf(fpath: str | Path) -> xr.Dataset:
    """Read a NetCDF file with commplex entries as an xarray dataSet.
    """
    with xr.open_dataset(fpath) as ds:
        ds.load()
    return cpy.io.xarray.merge_complex_values(ds)


def complex_xarray_to_netcdf(fpath: str | Path, bem_data: xr.Dataset) -> None:
    """Save an xarray dataSet with complex entries as a NetCDF file.
    """
    cpy.io.xarray.separate_complex_values(bem_data).to_netcdf(fpath)


def wave_excitation(bem_data: xr.Dataset, waves: xr.Dataset
                    ) -> tuple[xr.Dataset, xr.Dataset]:
    """Compute the frequency- and time-domain wave excitation force.

    Parameters
    ----------
    bem_data: xarray.Dataset
        BEM data for the WEC obtained from `capytaine`.
    waves : xarray.Dataset
        The wave, described by two 2D DataArrays:
        elevation variance `S` (m^2*s) and phase `phase` (radians)
        with coordinates of radial frequency `omega` (radians)
        and wave direction `wave_direction` (radians). The frequencies
        and  wave directions must match those in the `bem_data`.

    Returns
    -------
    freq_dom: xarray.Dataset
        Frequency domain wave excitation and elevation.
    time_dom: xarray.Dataset
        Time domain wave excitation and elevation.
    """
    assert np.allclose(waves['omega'].values, bem_data['omega'].values)
    assert np.allclose(waves['wave_direction'].values,
                       bem_data['wave_direction'].values)

    # excitation BEM
    exc_coeff = bem_data['Froude_Krylov_force'] + \
        bem_data['diffraction_force']

    # add zero frequency
    assert waves.omega[0] != 0
    tmp = waves.isel(omega=0).copy(deep=True)
    tmp['omega'] = tmp['omega'] * 0
    tmp['S'] = tmp['S'] * 0
    tmp['phase'] = tmp['phase'] * 0
    waves_p0 = xr.concat([tmp, waves], dim='omega')

    assert exc_coeff.omega[0] != 0
    tmp = exc_coeff.isel(omega=0).copy(deep=True)
    tmp['omega'] = tmp['omega'] * 0
    tmp = tmp * 0
    tmp['wavenumber'] = 0.0
    tmp['wavelength'] = np.inf
    exc_coeff_p0 = xr.concat([tmp, exc_coeff], dim='omega')

    # complex amplitude
    dw = waves_p0.omega[1] - waves_p0.omega[0]
    wave_elev_fd = (np.sqrt(2*waves_p0['S'] / (2*np.pi) * dw) *
                    np.exp(1j*waves_p0['phase']))
    wave_elev_fd.attrs['long_name'] = 'wave elevation'
    wave_elev_fd.attrs['units'] = 'm^2*s'
    wave_elev_fd = wave_elev_fd.transpose('omega', 'wave_direction')

    # excitation force
    f_exc_fd = xr.dot(exc_coeff_p0, wave_elev_fd, dims=["wave_direction"])
    f_exc_fd.attrs['long_name'] = 'wave excitation force'
    f_exc_fd.attrs['units'] = 'N^2*s or N^2*m^2*s'
    f_exc_fd = f_exc_fd.transpose('omega', 'influenced_dof')

    freq_dom = xr.Dataset(
        {'wave_elevation': wave_elev_fd, 'excitation_force': f_exc_fd},)
    freq_dom['omega'].attrs['long_name'] = 'frequency'
    freq_dom['omega'].attrs['units'] = '(radians)'

    # time domain
    nfd = 2 * len(waves['omega']) + 1
    f0 = waves['omega'][0] / (2*np.pi)
    time = np.linspace(0, 1/f0, nfd, endpoint=False)
    dims_td = ['time', ]
    coords_td = [(dims_td[0], time, {'units': 's'}), ]

    f_exc_td = fd_to_td(f_exc_fd, nfd)
    dims = dims_td + ['influenced_dof']
    coords = coords_td + [(dims[1], f_exc_fd.coords[dims[1]].data,)]
    f_exc_td = xr.DataArray(
        f_exc_td, dims=dims, coords=coords, attrs=f_exc_fd.attrs)
    f_exc_td.attrs['units'] = 'N or N*m'
    time_dom = xr.Dataset({'excitation_force': f_exc_td},)

    eta_all = fd_to_td(wave_elev_fd, nfd)
    wave_elev_td = np.sum(eta_all, axis=1)
    wave_elev_td = xr.DataArray(
        wave_elev_td, dims=dims_td, coords=coords_td, attrs=wave_elev_fd.attrs)
    wave_elev_td.attrs['units'] = 'm'
    time_dom['wave_elevation'] = wave_elev_td

    return freq_dom, time_dom


def run_bem(fb: cpy.FloatingBody, freq: Iterable[float] = [np.infty],
            wave_dirs: Iterable[float] = [0],
            rho: float = _default_parameters['rho'],
            g: float = _default_parameters['g'],
            depth: float = _default_parameters['depth'],
            write_info: Iterable[str] = []
            ) -> xr.Dataset:
    """Run Capytaine for a range of frequencies and wave directions.

    Parameters
    ----------
    fb: capytaine.FloatingBody
        The WEC as a Capytaine floating body (mesh + DOFs).
    freq: list[float]
        List of frequencies to evaluate BEM at.
    wave_dirs: list[float]
        List of wave directions to evaluate BEM at.
    rho: float, optional
        Water density in :math:`kg/m^3`.
    g: float, optional
        Gravitational acceleration in :math:`m/s^2`.
    depth: float, optional
        Water depth in :math:`m`.
    write_info: list[str], optional
        List of information to keep, passed to `capytaine` solver.
        Options are: `wavenumber`, `wavelength`, `mesh`, `hydrostatics`.

    Returns
    -------
    xarray.Dataset
        BEM results from capytaine.
    """
    solver = cpy.BEMSolver()
    test_matrix = xr.Dataset(coords={
        'rho': [rho],
        'water_depth': [depth],
        'omega': [ifreq*2*np.pi for ifreq in freq],
        'wave_direction': wave_dirs,
        'radiating_dof': list(fb.dofs.keys()),
        'g': [g],
    })
    if wave_dirs is None:
        # radiation only problem, no diffraction or excitation
        test_matrix = test_matrix.drop_vars('wave_direction')
    write_info = {key: True for key in write_info}
    wec_im = fb.copy(name=f"{fb.name}_immersed").keep_immersed_part()
    return solver.fill_dataset(test_matrix, [wec_im], **write_info)


def power_limit(excitation: npt.ArrayLike, impedance: npt.ArrayLike
                ) -> np.ndarray:
    """Find upper limit for power.

    Parameters
    ----------
    exctiation: np.ndarray
        Complex exctitation spectrum. Shape: ``nfreq`` x ``ndof``
    impedance: np.ndarray
        Complex impedance matrix. Shape: ``nfreq`` x ``ndof`` x ``ndof``

    Returns
    -------
    power_limit
        Upper limit for power absorption.
    """

    power_limit = -1*np.sum(np.abs(excitation)**2 / (8*np.real(impedance)))

    return power_limit


def natural_frequency(impedance: npt.ArrayLike, freq: npt.ArrayLike
                      ) -> tuple[npt.ArrayLike, int]:
    """Find the natural frequency based on the lowest magnitude impedance.

    Parameters
    ----------
    impedance: np.ndarray
        Complex impedance matrix. Shape: nfreq x ndof x ndof
    freq: list[float]
        Frequencies.

    Returns
    -------
    f_n: float
        Natural frequency.
    ind: int
        Index of natural frequency.
    """

    ind = np.argmin(np.abs(impedance), axis=0)
    f_n = freq[ind]

    return f_n, ind


def plot_impedance(impedance: npt.ArrayLike, freq: npt.ArrayLike,
                   style: str = 'Bode',
                   option: str = 'diagonal', show: bool = False,
                   dof_names: list[str] | None = None
                   ) -> tuple[mpl.figure.Figure, np.ndarray]:
    """Plot the impedance matrix.

    Parameters
    ----------
    impedance: np.ndarray
        Complex impedance matrix. Shape: ``nfreq`` x ``ndof`` x ``ndof``
    freq: list[float]
        Frequencies in Hz.
    style: {'Bode','complex'}
        Whether to plot magnitude and angle (``Bode``) or real and
        imaginary (``complex``) parts.
    option: {'diagonal', 'symmetric', 'all'}
        Which terms of the matrix to plot:
        'diagonal' to plot only the diagonal terms,
        'symmetric' to plot only the lower triangular terms, and
        'all' to plot all terms.
    show: bool
        Whether to show the figure.
    dof_names: list[str]

    Returns
    -------
    fig: matplotlib.figure.Figure
    axs: np.ndarray[matplotlib.axes._subplots.AxesSubplot]
    """
    figh = 3.5
    figw = 2 * figh
    ndof = impedance.shape[-1]
    fig, axs = plt.subplots(
        ndof*2, ndof, figsize=(ndof*figw, ndof*figh),
        sharex='all', sharey='row', squeeze=False)

    if dof_names is None:
        dof_names = [f"DOF {i}" for i in range(ndof)]

    colors = (plt.rcParams['axes.prop_cycle'].by_key()['color']*10)[:ndof]

    def get_ylim(xmin, xmax, pad_factor=0.05):
        pad = pad_factor * (xmax - xmin)
        return (xmin-pad, xmax+pad)

    phase_ylim = get_ylim(-180, 180)
    mag_ylim = get_ylim(0.0, np.max(20*np.log10(np.abs(impedance))))
    real_ylim = get_ylim(np.min([0.0, np.min(np.real(impedance))]),
                         np.max(np.real(impedance)))
    imag_ylim = get_ylim(-np.max(np.abs(np.imag(impedance))),
                         +np.max(np.abs(np.imag(impedance))))

    def delaxes(axs, idof, jdof, ndof):
        for i, ax in enumerate([axs[idof*2, jdof], axs[idof*2+1, jdof]]):
            ax.spines['right'].set_visible(False)
            ax.spines['top'].set_visible(False)
            if idof != ndof-1 or (idof == ndof-1 and i == 0):
                ax.tick_params(axis='x', which='both', bottom=False)
                ax.spines['bottom'].set_visible(False)
            if jdof != 0:
                ax.tick_params(axis='y', which='both', left=False)
                ax.spines['left'].set_visible(False)

    for idof in range(ndof):
        color = colors[idof]
        for jdof in range(ndof):
            # labels, ticks, etc
            if jdof == 0:
                if style == 'Bode':
                    l1 = 'Magnitude (dB)'
                    l2 = 'Phase (deg)'

                elif style == 'complex':
                    l1 = 'Real'
                    l2 = 'Imaginary'

                axs[idof*2, jdof].set_ylabel(l1)
                axs[idof*2+1, jdof].set_ylabel(l2)

            if idof == ndof-1:
                axs[idof*2+1, jdof].set_xlabel('Frequency (Hz)')

            if idof == 0:
                axs[idof*2, jdof].set_xlabel(dof_names[jdof])
                axs[idof*2, jdof].xaxis.set_label_position("top")

            if jdof == ndof-1:
                ax_ylabel = axs[idof*2, jdof].twinx()
                ax_ylabel.set_ylabel(dof_names[idof], rotation=-90,
                                     labelpad=12)
                ax_ylabel.yaxis.set_label_position("right")
                ax_ylabel.tick_params(axis='y', which='both', left=False,
                                      right=False, labelright=False)
                ax_ylabel.tick_params(axis='x', which='both', bottom=False)
                ax_ylabel.tick_params(axis='y', which='both', left=False)
                ax_ylabel.spines[:].set_visible(False)

            # plot
            all = (option == 'all')
            sym = (option == 'symmetric' and jdof <= idof)
            diag = (option == 'diagonal' and jdof == idof)
            plot = True if (all or sym or diag) else False
            if plot:
                iZi = impedance[:, idof, jdof]
                if style == 'Bode':
                    p1 = np.squeeze(20*np.log10(np.abs(iZi)))
                    p2 = np.squeeze(np.rad2deg(np.angle(iZi)))
                    yl1, yh1 = mag_ylim
                    yl2, yh2 = phase_ylim
                elif style == 'complex':
                    p1 = np.squeeze(np.real(iZi))
                    p2 = np.squeeze(np.imag(iZi))
                    yl1, yh1 = real_ylim
                    yl2, yh2 = imag_ylim
                axs[idof*2, jdof].semilogx(freq, p1, '-o',
                                           color=color,
                                           markersize=4,
                                           )
                axs[idof*2+1, jdof].semilogx(freq, p2, '-o',
                                             color=color,
                                             markersize=4,
                                             )
                axs[idof*2, jdof].grid(True, which='both')
                axs[idof*2+1, jdof].grid(True, which='both')
                axs[idof*2, jdof].set_ylim(yl1, yh1)
                axs[idof*2+1, jdof].set_ylim(yl2, yh2)
            else:
                delaxes(axs, idof, jdof, ndof)

    fig.align_ylabels(axs[:, 0])
    fig.align_ylabels(axs[:, -1])
    fig.align_xlabels(axs[-1, :])
    fig.align_xlabels(axs[0, :])
    fig.tight_layout()

    if show:
        plt.show()

    return fig, axs


def post_process_continuous_time(results: xr.DataArray
                                 ) -> Callable[float, float]:
    """Create a continuous function from the results in an xarray
    DataArray.

    The DataArray must be indexed by "omega": frequency in rad/s.
    There should be no other indices.

    Parameters
    ----------
    results: xr.DataArray
        DataArray containing the pseudo-spectral results.

    Returns
    -------
    func: Callable
        Continuous-time function.
    """
    def func(t):
        t = np.array(t)
        f = np.zeros(t.shape)
        for freq, mag in zip(results.omega.values, results.values):
            f += np.real(mag)*np.cos(freq*t) - np.imag(mag)*np.sin(freq*t)
        return f

    return func<|MERGE_RESOLUTION|>--- conflicted
+++ resolved
@@ -714,14 +714,8 @@
                 + f"[{np.abs(np.mean(x_wec)):.2e}, " \
                 + f"{np.abs(np.mean(x_opt)):.2e}, " \
                 + f"{np.abs(obj_fun_scaled(x)):.2e}]")
-<<<<<<< HEAD
         
         problem['callback'] = callback
-=======
-
-        if scale_logging:
-            problem['callback'] = callback
->>>>>>> 9ea04554
 
         if use_grad:
             problem['jac'] = grad(obj_fun_scaled)

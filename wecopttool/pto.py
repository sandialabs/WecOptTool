--- conflicted
+++ resolved
@@ -320,15 +320,9 @@
                nsubsteps: int = 1) -> float:
         if nsubsteps == 1:
             wec_pos = wec.vec_to_dofmat(x_wec)
-<<<<<<< HEAD
-            wec_vel = np.dot(wec.derivative_mat, wec_pos)
-            vel = self._wec_to_pto_dofs(wec_vel)
-            vel_vec = self._dofmat_to_vec(vel[1:, :])
-=======
             pos = self._wec_pos_to_pto_pos(wec_pos)
             vel = np.dot(wec.derivative_mat, pos)
-            vel_vec = wec.dofmat_to_vec(vel[1:, :])
->>>>>>> d3497e35
+            vel_vec = self._dofmat_to_vec(vel[1:, :])
             energy_produced = 1/(2*wec.f0) * np.dot(vel_vec, x_opt)
         else:
             energy_produced = super().energy(wec, x_wec, x_opt, nsubsteps)
@@ -379,8 +373,8 @@
         pos_td = self.position(wec, x_wec, x_opt, nsubsteps)
         u = np.reshape(x_opt, [1,-1])
         B = np.hstack([vel_td, pos_td])
-<<<<<<< HEAD
-        force_td = np.dot(B,u)
+        tmp1 = u * B
+        force_td = tmp1[:,0:self.ndof] + tmp1[:,self.ndof:]
         return force_td
 
 
@@ -442,7 +436,7 @@
                         x_opt: npt.ArrayLike) -> np.ndarray:
         """Create vector of PTO velocity and current. """
         wec_pos = wec.vec_to_dofmat(x_wec)
-        position = self._wec_to_pto_dofs(wec_pos)
+        position = self._wec_pos_to_pto_pos(wec_pos)
         velocity = np.dot(wec.derivative_mat, position)[1:, :]
         current = self._vec_to_dofmat(x_opt)
         return np.hstack([velocity, current])
@@ -470,7 +464,7 @@
         if nsubsteps == 1:
             # velocity PS
             wec_pos = wec.vec_to_dofmat(x_wec)
-            position = self._wec_to_pto_dofs(wec_pos)
+            position = self._wec_pos_to_pto_pos(wec_pos)
             velocity = np.dot(wec.derivative_mat, position)
             vel_vec = self._dofmat_to_vec(velocity[1:, :])
             # force PS
@@ -534,9 +528,4 @@
                      ) -> tuple[xr.Dataset, xr.Dataset]:
         time_dom, freq_dom = super().post_process(wec, x_wec, x_opt)
         # TODO: add electrical quantities
-        return time_dom, freq_dom
-=======
-        tmp1 = u * B
-        force_td = tmp1[:,0:self.ndof] + tmp1[:,self.ndof:]
-        return force_td
->>>>>>> d3497e35
+        return time_dom, freq_dom
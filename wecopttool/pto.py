--- conflicted
+++ resolved
@@ -233,15 +233,9 @@
         time_mat = self._tmat(wec, nsubsteps)
         f_wec_td = jnp.dot(time_mat, f_wec)
         assert f_wec_td.shape == (wec.nt*nsubsteps, wec.ndof)
-<<<<<<< HEAD
         f_wec_td = jnp.expand_dims(jnp.transpose(f_wec_td), axis=0)
-        kinematics_mat = self.kinematics(wec, x_wec, x_opt, waves, nsubsteps)
+        kinematics_mat = self.kinematics(wec, x_wec, x_opt, wave, nsubsteps)
         return jnp.transpose(jnp.sum(kinematics_mat*f_wec_td, axis=1))
-=======
-        f_wec_td = np.expand_dims(np.transpose(f_wec_td), axis=0)
-        kinematics_mat = self.kinematics(wec, x_wec, x_opt, wave, nsubsteps)
-        return np.transpose(np.sum(kinematics_mat*f_wec_td, axis=1))
->>>>>>> 01f25761
 
     def position(self,
         wec: TWEC,
@@ -301,13 +295,8 @@
             length.
         """
         pos_wec = wec.vec_to_dofmat(x_wec)
-<<<<<<< HEAD
         vel_wec = jnp.dot(wec.derivative_mat, pos_wec)
-        return self._fkinematics(vel_wec, wec, x_wec, x_opt, waves, nsubsteps)
-=======
-        vel_wec = np.dot(wec.derivative_mat, pos_wec)
         return self._fkinematics(vel_wec, wec, x_wec, x_opt, wave, nsubsteps)
->>>>>>> 01f25761
 
     def acceleration(self,
         wec: TWEC,
@@ -337,13 +326,8 @@
             length.
         """
         pos_wec = wec.vec_to_dofmat(x_wec)
-<<<<<<< HEAD
         acc_wec = jnp.dot(wec.derivative2_mat, pos_wec)
-        return self._fkinematics(acc_wec, wec, x_wec, x_opt, waves, nsubsteps)
-=======
-        acc_wec = np.dot(wec.derivative2_mat, pos_wec)
         return self._fkinematics(acc_wec, wec, x_wec, x_opt, wave, nsubsteps)
->>>>>>> 01f25761
 
     def force_on_wec(self,
         wec: TWEC,
@@ -376,15 +360,9 @@
         assert force_td.shape == (wec.nt*nsubsteps, self.ndof)
         force_td = jnp.expand_dims(jnp.transpose(force_td), axis=0)
         assert force_td.shape == (1, self.ndof, wec.nt*nsubsteps)
-<<<<<<< HEAD
-        kinematics_mat = self.kinematics(wec, x_wec, x_opt, waves, nsubsteps)
+        kinematics_mat = self.kinematics(wec, x_wec, x_opt, wave, nsubsteps)
         kinematics_mat = jnp.transpose(kinematics_mat, (1,0,2))
         return jnp.transpose(jnp.sum(kinematics_mat*force_td, axis=1))
-=======
-        kinematics_mat = self.kinematics(wec, x_wec, x_opt, wave, nsubsteps)
-        kinematics_mat = np.transpose(kinematics_mat, (1,0,2))
-        return np.transpose(np.sum(kinematics_mat*force_td, axis=1))
->>>>>>> 01f25761
 
     def mechanical_power(self,
         wec: TWEC,
@@ -446,13 +424,8 @@
             A value of :python:`1` corresponds to the default step
             length.
         """
-<<<<<<< HEAD
-        power_td = self.mechanical_power(wec, x_wec, x_opt, waves, nsubsteps)
+        power_td = self.mechanical_power(wec, x_wec, x_opt, wave, nsubsteps)
         return jnp.sum(power_td) * wec.dt/nsubsteps
-=======
-        power_td = self.mechanical_power(wec, x_wec, x_opt, wave, nsubsteps)
-        return np.sum(power_td) * wec.dt/nsubsteps
->>>>>>> 01f25761
 
     def mechanical_average_power(self,
         wec: TWEC,
@@ -598,13 +571,8 @@
             A value of :python:`1` corresponds to the default step
             length.
         """
-<<<<<<< HEAD
-        power_td = self.power(wec, x_wec, x_opt, waves, nsubsteps)
+        power_td = self.power(wec, x_wec, x_opt, wave, nsubsteps)
         return jnp.sum(power_td) * wec.dt/nsubsteps
-=======
-        power_td = self.power(wec, x_wec, x_opt, wave, nsubsteps)
-        return np.sum(power_td) * wec.dt/nsubsteps
->>>>>>> 01f25761
 
     def average_power(self,
         wec: TWEC,

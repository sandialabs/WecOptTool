"""Provide power take-off (PTO) forces and produced energy functions
for common PTO control approaches.

The PTO produced energy can be used as the objective function for the
control optimization.
The PTO force can be included as an additional force in the WEC
dynamics.

Contains:

* The *PTO* class
* Controller functions

"""


from __future__ import annotations


from typing import Optional, TypeVar, Callable, Iterable, Union

import autograd.numpy as np
from autograd.builtins import isinstance, tuple, list, dict
from autograd.numpy import ndarray
import numpy.typing as npt
from scipy.linalg import block_diag
from xarray import DataArray, Dataset
import xarray as xr
from tests.test_waves import ndbc_omnidirectional
from datetime import datetime
from scipy.optimize import OptimizeResult

<<<<<<< HEAD
from wecopttool.core import WEC, real_to_complex, complex_to_real
from wecopttool.core import td_to_fd, dofmat_to_vec, vec_to_dofmat
=======
from wecopttool.core import WEC, complex_to_real, td_to_fd, dofmat_to_vec, vec_to_dofmat
>>>>>>> feaa5af6
from wecopttool.core import TWEC, TStateFunction, FloatOrArray


# type aliases
TPTO = TypeVar("TPTO", bound="PTO")
TEFF = Callable[[FloatOrArray, FloatOrArray], FloatOrArray]

class PTO:
    """A power take-off (PTO) object to be used in conjunction with a 
    :py:class:`wecopttool.core.WEC` object.
    """

    def __init__(self, 
                 ndof: int, 
                 kinematics: Union[TStateFunction, ndarray], 
                 controller: Optional[TStateFunction] = None, 
                 impedance: Optional[ndarray] = None,
                 efficiency: Optional[TEFF] = None,
                 names: Optional[list[str]] = None,
                 ) -> None:
        """Create a PTO object.
        
        The :py:class:`wecopttool.pto.PTO` class describes the kinematics, control logic, 
        impedance and/or efficiency map of a power take-off system. The 
        forces/moments applied by a :py:class:`wecopttool.pto.PTO` object can be applied 
        to a :py:class:`wecopttool.core.WEC` object through the :python:`WEC.f_add` 
        property. The power produced by a :py:class:`wecopttool.pto.PTO` object can be 
        used for the :python:`obj_fun` of pseudo-spectral optimization 
        problem when calling :python:`WEC.solve`.

        Parameters
        ----------
        ndof
            Number of degrees of freedom.
        kinematics
            _description_
        controller
            Function with signature 
            :python:`def fun(wec, x_wec, x_opt, waves, nsubsteps):` 
            or matrix with shape (PTO DOFs, WEC DOFs) that converts 
            from the WEC DOFs to the PTO DOFs.
        impedance
            Matrix representing the PTO impedance.
        efficiency
            Function that maps flow and effort variables to an 
            efficiency. Outputs are between 0-1.
        names
            PTO names
        """
        self._ndof = ndof
        # names
        if names is None:
            self._names = [f'PTO_{i}' for i in range(ndof)]
        else:
            if ndof == 1 and isinstance(names, str): 
                names = [names]
            self._names = names
        # kinematics
        if callable(kinematics):
            def kinematics_fun(wec, x_wec, x_opt, waves, nsubsteps=1):
                pos_wec = wec.vec_to_dofmat(x_wec)
                tmat = self._tmat(wec, nsubsteps)
                pos_wec_td = np.dot(tmat, pos_wec)
                return kinematics(pos_wec_td)
        else:
            def kinematics_fun(wec, x_wec, x_opt, waves, nsubsteps=1):
                n = wec.nt*nsubsteps
                return np.repeat(kinematics[:, :, np.newaxis], n, axis=-1)
        self._kinematics = kinematics_fun
        # controller
        if controller is None:
            controller = controller_unstructured

        def force(wec, x_wec, x_opt, waves, nsubsteps=1):
            return controller(self, wec, x_wec, x_opt, waves, nsubsteps)

        self._force = force

        # power
        self._impedance = impedance
        self._efficiency = efficiency
        if impedance is not None:
            impedance_abcd = _make_abcd(impedance, ndof)
            self._transfer_mat = _make_mimo_transfer_mat(impedance_abcd, ndof)
        else:
            self._transfer_mat = None

    @property
    def ndof(self) -> int:
        """Number of degrees of freedom."""
        return self._ndof

    @property
    def names(self) -> ndarray:
        """DOF Names."""
        return self._names

    @property
    def kinematics(self) -> TStateFunction:
        """Kinemtaics function."""
        return self._kinematics

    @property
    def force(self) -> TStateFunction:
        """PTO force in PTO coordinates."""
        return self._force

    @property
    def impedance(self) -> ndarray:
        """Impedance matrix."""
        return self._impedance

    @property
<<<<<<< HEAD
    def efficiency(self) -> Callable[[FloatOrArray, FloatOrArray], FloatOrArray]:
        """Efficiency function."""
=======
    def efficiency(self,
    ) -> Callable[[FloatOrArray, FloatOrArray], FloatOrArray]:
        """Efficiency function.
        """
>>>>>>> feaa5af6
        return self._efficiency

    @property
    def transfer_mat(self) -> ndarray:
        """Transfer matrix."""
        return self._transfer_mat

    def _tmat(self, wec: TWEC, nsubsteps: Optional[int] = 1):
        if nsubsteps==1:
            tmat = wec.time_mat
        else:
            tmat = wec.time_mat_nsubsteps(nsubsteps)
        return tmat

    def _fkinematics(self, 
                     f_wec, 
                     wec: TWEC, 
                     x_wec: Optional[ndarray], 
                     x_opt: Optional[ndarray] = None, 
                     waves: Optional[Dataset] = None, 
                     nsubsteps: Optional[int] = 1,
                     ) -> ndarray:
        """Return time-domain values in the PTO frame.

        Parameters
        ----------
        f_wec
            Fourier coefficients of some quantity "f" in the WEC frame.
        wec
            :py:class:`wecopttool.core.WEC` object.
        x_wec
            WEC dynamic state.
        x_opt
            Optimization (control) state.
        waves
            :py:class:`xr.Dataset` with the structure and elements shown by
            :py:class:`wecopttool.waves`.
        nsubsteps
            Number of steps between the default (implied) time steps.
            A value of :python:`1` corresponds to the default step
            length.
        """
        time_mat = self._tmat(wec, nsubsteps)
        f_wec_td = np.dot(time_mat, f_wec)
        f_wec_td = np.expand_dims(np.transpose(f_wec_td), axis=0)
        kinematics_mat = self.kinematics(wec, x_wec, x_opt, waves, nsubsteps)
        return np.transpose(np.sum(kinematics_mat*f_wec_td, axis=1))

    def position(self, 
                 wec: TWEC, 
                 x_wec: Optional[ndarray],
                 x_opt: Optional[ndarray],
                 waves: Optional[Dataset] = None,
                 nsubsteps: Optional[int] = 1,
                 ) -> ndarray:
        """Calculate the PTO position time-series.

        Parameters
        ----------
        wec
            :py:class:`wecopttool.core.WEC` object.
        x_wec
            WEC dynamic state.
        x_opt
            Optimization (control) state.
        waves
            :py:class:`xr.Dataset` with the structure and elements shown by
            :py:class:`wecopttool.waves`.
        nsubsteps
            Number of steps between the default (implied) time steps.
            A value of :python:`1` corresponds to the default step
            length.
        """
        pos_wec = wec.vec_to_dofmat(x_wec)
        return self._fkinematics(pos_wec, wec, x_wec, x_opt, waves, nsubsteps)

    def velocity(self, 
                 wec: TWEC, 
                 x_wec: Optional[ndarray],
                 x_opt: Optional[ndarray],
                 waves: Optional[Dataset] = None,
                 nsubsteps: Optional[int] = 1,
                 ) -> ndarray:
        """Calculate the PTO velocity time-series.
        
        Parameters
        ----------
        wec
            :py:class:`wecopttool.core.WEC` object.
        x_wec
            WEC dynamic state.
        x_opt
            Optimization (control) state.
        waves
            :py:class:`xr.Dataset` with the structure and elements shown by
            :py:class:`wecopttool.waves`.
        nsubsteps
            Number of steps between the default (implied) time steps.
            A value of :python:`1` corresponds to the default step 
            length.
        """
        pos_wec = wec.vec_to_dofmat(x_wec)
        vel_wec = np.dot(wec.derivative_mat, pos_wec)
        return self._fkinematics(vel_wec, wec, x_wec, x_opt, waves, nsubsteps)

    def acceleration(self, 
                     wec: TWEC, 
                     x_wec: Optional[ndarray],
                     x_opt: Optional[ndarray],
                     waves: Optional[Dataset] = None,
                     nsubsteps: Optional[int] = 1,
                     ) -> np.ndarray:
        """Calculate the PTO acceleration time-series.
        
        Parameters
        ----------
        wec
            :py:class:`wecopttool.core.WEC` object.
        x_wec
            WEC dynamic state.
        x_opt
            Optimization (control) state.
        waves
            :py:class:`xr.Dataset` with the structure and elements shown by
            :py:class:`wecopttool.waves`.
        nsubsteps
            Number of steps between the default (implied) time steps.
            A value of :python:`1` corresponds to the default step 
            length.
        """
        pos_wec = wec.vec_to_dofmat(x_wec)
        vel_wec = np.dot(wec.derivative_mat, pos_wec)
        acc_wec = np.dot(wec.derivative_mat, vel_wec)
        return self._fkinematics(acc_wec, wec, x_wec, x_opt, waves, nsubsteps)

    def force_on_wec(self, 
                     wec: TWEC, 
                     x_wec: Optional[ndarray],
                     x_opt: Optional[ndarray],
                     waves: Optional[Dataset] = None, 
                     nsubsteps: Optional[int] = 1,
                     ) -> ndarray:
        """Calculate the PTO force on WEC.
        
        Parameters
        ----------
        wec
            :py:class:`wecopttool.core.WEC` object.
        x_wec
            WEC dynamic state.
        x_opt
            Optimization (control) state.
        waves
            :py:class:`xr.Dataset` with the structure and elements shown by
            :py:class:`wecopttool.waves`.
        nsubsteps
            Number of steps between the default (implied) time steps.
            A value of :python:`1` corresponds to the default step 
            length.
        """
        force_td = self.force(wec, x_wec, x_opt, waves, nsubsteps)
        assert force_td.shape == (wec.nt, self.ndof)
        force_td = np.expand_dims(np.transpose(force_td), axis=0)
        assert force_td.shape == (1, wec.ndof, wec.nt)
        kinematics_mat = self.kinematics(wec, x_wec, x_opt, waves)
        kinematics_mat = np.transpose(kinematics_mat, (1,0,2))
        return np.transpose(np.sum(kinematics_mat*force_td, axis=1))

    def mechanical_power(self, 
                         wec: TWEC, 
                         x_wec: Optional[ndarray],
                         x_opt: Optional[ndarray],
                         waves: Optional[Dataset] = None, 
                         nsubsteps: Optional[int] = 1,
                         ) -> np.ndarray:
        """Calculate the mechanical power time-series in each PTO DOF
        for a given system state.
        
        Parameters
        ----------
        wec
            :py:class:`wecopttool.core.WEC` object.
        x_wec
            WEC dynamic state.
        x_opt
            Optimization (control) state.
        waves
            :py:class:`xr.Dataset` with the structure and elements shown by
            :py:class:`wecopttool.waves`.
        nsubsteps
            Number of steps between the default (implied) time steps.
            A value of :python:`1` corresponds to the default step 
            length.
        """
        force_td = self.force(wec, x_wec, x_opt, waves, nsubsteps)
        vel_td = self.velocity(wec, x_wec, x_opt, waves, nsubsteps)
        return vel_td * force_td

    def mechanical_energy(self, 
                          wec: TWEC, 
                          x_wec: Optional[ndarray],
                          x_opt: Optional[ndarray],
                          waves: Optional[Dataset] = None, 
                          nsubsteps: Optional[int] = 1,
                          ) -> float:
        """Calculate the mechanical energy in each PTO DOF for a given 
        system state.
        
        Parameters
        ----------
        wec
            :py:class:`wecopttool.core.WEC` object.
        x_wec
            WEC dynamic state.
        x_opt
            Optimization (control) state.
        waves
            :py:class:`xr.Dataset` with the structure and elements shown by
            :py:class:`wecopttool.waves`.
        nsubsteps
            Number of steps between the default (implied) time steps.
            A value of :python:`1` corresponds to the default step 
            length.
        """
        power_td = self.mechanical_power(wec, x_wec, x_opt, waves, nsubsteps)
        return np.sum(power_td) * wec.dt/nsubsteps

    def mechanical_average_power(self, 
                                 wec: TWEC, 
                                 x_wec: Optional[ndarray],
                                 x_opt: Optional[ndarray],
                                 waves: Optional[Dataset] = None, 
                                 nsubsteps: Optional[int] = 1,
                                 ) -> float:
        """Calculate average mechanical power in each PTO DOF for a 
        given system state.
        
        Parameters
        ----------
        wec
            :py:class:`wecopttool.core.WEC` object.
        x_wec
            WEC dynamic state.
        x_opt
            Optimization (control) state.
        waves
            :py:class:`xr.Dataset` with the structure and elements shown by
            :py:class:`wecopttool.waves`.
        nsubsteps
            Number of steps between the default (implied) time steps.
            A value of :python:`1` corresponds to the default step 
            length.
        """
        energy = self.mechanical_energy(wec, x_wec, x_opt, waves, nsubsteps)
        return energy / wec.tf

    def power(self, 
              wec: TWEC, 
              x_wec: Optional[ndarray],
              x_opt: Optional[ndarray], 
              waves: Optional[Dataset] = None, 
              nsubsteps: Optional[int] = 1,
              ) -> ndarray:
        """Calculate the power time-series in each PTO DOF for a given 
        system state.
        
        Parameters
        ----------
        wec
            :py:class:`wecopttool.core.WEC` object.
        x_wec
            WEC dynamic state.
        x_opt
            Optimization (control) state.
        waves
            :py:class:`xr.Dataset` with the structure and elements shown by
            :py:class:`wecopttool.waves`.
        nsubsteps
            Number of steps between the default (implied) time steps.
            A value of :python:`1` corresponds to the default step 
            length.
        """
        e1_td = self.force(wec, x_wec, x_opt, waves, nsubsteps)
        q1_td = self.velocity(wec, x_wec, x_opt, waves, nsubsteps)
        # convert e1 (PTO force), q1 (PTO velocity) to e2,q2
        if self.impedance is not None:
            q1 = complex_to_real(td_to_fd(q1_td, False))
            e1 = complex_to_real(td_to_fd(e1_td, False))
            vars_1 = np.hstack([q1, e1])
            vars_1_flat = dofmat_to_vec(vars_1)
            vars_2_flat = np.dot(self.transfer_mat, vars_1_flat)
            vars_2 = vec_to_dofmat(vars_2_flat, 2*self.ndof)
            e2 = vars_2[:, self.ndof:]
            q2 = vars_2[:, :self.ndof]
            time_mat = self._tmat(wec, nsubsteps)
            e2_td = np.dot(time_mat, e2)
            q2_td = np.dot(time_mat, q2)
        else:
            e2_td = e1_td
            q2_td = q1_td
        # power
        power_out = e2_td * q2_td
        if self.efficiency is not None:
            power_out = power_out * self.efficiency(e2_td, q2_td)
        return power_out

    def energy(self, 
               wec: TWEC, 
               x_wec: Optional[ndarray],
               x_opt: Optional[ndarray],
               waves: Optional[Dataset] = None, 
               nsubsteps: Optional[int] = 1,
               ) -> float:
        """Calculate the energy in each PTO DOF for a given system 
        state.
        
        Parameters
        ----------
        wec
            :py:class:`wecopttool.core.WEC` object.
        x_wec
            WEC dynamic state.
        x_opt
            Optimization (control) state.
        waves
            :py:class:`xr.Dataset` with the structure and elements shown by
            :py:class:`wecopttool.waves`.
        nsubsteps
            Number of steps between the default (implied) time steps.
            A value of :python:`1` corresponds to the default step 
            length.
        """
        power_td = self.power(wec, x_wec, x_opt, waves, nsubsteps)
        return np.sum(power_td) * wec.dt/nsubsteps

    def average_power(self, 
                      wec: TWEC, 
                      x_wec: Optional[ndarray],
                      x_opt: Optional[ndarray],
                      waves: Optional[Dataset] = None, 
                      nsubsteps: Optional[int] = 1,
                      ) -> float:
        """Calculate the average power in each PTO DOF for a given 
        system state.
        
        Parameters
        ----------
        wec
            :py:class:`wecopttool.core.WEC` object.
        x_wec
            WEC dynamic state.
        x_opt
            Optimization (control) state.
        waves
            :py:class:`xr.Dataset` with the structure and elements shown by
            :py:class:`wecopttool.waves`.
        nsubsteps
            Number of steps between the default (implied) time steps.
            A value of :python:`1` corresponds to the default step 
            length.
        """
        energy = self.energy(wec, x_wec, x_opt, waves, nsubsteps)
        return energy / wec.tf
    
    def post_process(self, 
                     wec: TWEC, 
                     res: OptimizeResult,
                     waves: xr.DataArray = None,
                     nsubsteps: Optional[int] = 1,
                     ) -> tuple[xr.Dataset, xr.Dataset]:
        """Transform the results from optimization solution to a form
        that the user can work with directly.
        
        Examples
        --------
        The :meth:`wecopttool.core.WEC.solve` method only returns the post-processed 
        results for the :py:class:`wecopttool.core.WEC` object.
        
        >>> res_wec_fd, res_wec_td, res_opt = wec.solve(waves=wave,
                                              obj_fun=pto.average_power,
                                              nstate_opt=2*nfreq+1)
                                            
        To get the post-processed results for the :py:class:`wecopttool.pto.PTO`, you may 
        call
        
        >>> res_pto_fd, res_pto_td = pto.post_process(wec,res_opt)
                                            
        For smoother plots, you can set :python:`nsubsteps` to a value 
        greater than 1.
        
        >>> res_pto_fd, res_pto_td = pto.post_process(wec,res_opt,
                                                      nsubsteps=4)
        >>> res_pto_td.power.plot()
        
        Parameters
        ----------
        wec
            :py:class:`wecopttool.core.WEC` object.
        res
            Results produced by :py:class:`scipy.optimize.minimize`.
        waves
            :py:class:`xr.Dataset` with the structure and elements shown by
            :py:class:`wecopttool.waves`.
        nsubsteps
            Number of steps between the default (implied) time steps.
            A value of :python:`1` corresponds to the default step 
            length.
            
        Returns
        -------
        results_fd
            :py:class:`xr.Dataset` with frequency domain results.
        results_td
            :py:class:`xr.Dataset` with time domain results.
        """
        
        x_wec, x_opt = wec.decompose_state(res.x)
        
        # position
        pos_td = self.position(wec, x_wec, x_opt, waves, nsubsteps)
        pos_fd = wec.td_to_fd(pos_td[::nsubsteps])

        # velocity
        vel_td = self.velocity(wec, x_wec, x_opt, waves, nsubsteps)
        vel_fd = wec.td_to_fd(vel_td[::nsubsteps])

        # acceleration
        acc_td = self.acceleration(wec, x_wec, x_opt, waves, nsubsteps)
        acc_fd = wec.td_to_fd(acc_td[::nsubsteps])

        # force
        force_td = self.force(wec, x_wec, x_opt, waves, nsubsteps)
        force_fd = wec.td_to_fd(force_td[::nsubsteps])

        # power
        power_td = self.power(wec, x_wec, x_opt, waves, nsubsteps)
        power_fd = wec.td_to_fd(power_td[::nsubsteps])
        
        # mechanical power
        mech_power_td = self.mechanical_power(wec, x_wec, x_opt, waves, 
                                              nsubsteps)
        mech_power_fd = wec.td_to_fd(mech_power_td[::nsubsteps])
        
        pos_attr = {'long_name': 'Position', 'units': 'm or rad'}
        vel_attr = {'long_name': 'Velocity', 'units': 'm/s or rad/s'}
        acc_attr = {'long_name': 'Acceleration', 'units': 'm/s^2 or rad/s^2'}
        force_attr = {'long_name': 'Force or moment on WEC', 
                      'units': 'N or Nm'}
        power_attr = {'long_name': 'Power', 'units': 'W'}
        mech_power_attr = {'long_name': 'Mechanical power', 'units': 'W'}
        omega_attr = {'long_name': 'Frequency', 'units': 'rad/s'}
        dof_attr = {'long_name': 'PTO degree of freedom'}
        time_attr = {'long_name': 'Time', 'units': 's'}
        
        t_dat = wec.time_nsubsteps(nsubsteps)
        
        results_fd = xr.Dataset(
            data_vars={
                'pos': (['omega','dof'], pos_fd, pos_attr),
                'vel': (['omega','dof'], vel_fd, vel_attr),
                'acc': (['omega','dof'], acc_fd, acc_attr),
                'force': (['omega','dof'], force_fd, force_attr),
                'power': (['omega','dof'], power_fd, power_attr),
                'mech_power': (['omega','dof'], mech_power_fd, mech_power_attr)
            },
            coords={
                'omega':('omega', wec.omega, omega_attr),
                'dof':('dof', self.names, dof_attr)},
            attrs={"time_created_utc": f"{datetime.utcnow()}"}
            )
        
        results_td = xr.Dataset(
            data_vars={
                'pos': (['time','dof'], pos_td, pos_attr),
                'vel': (['time','dof'], vel_td, vel_attr),
                'acc': (['time','dof'], acc_td, acc_attr),
                'force': (['time','dof'], force_td, force_attr),
                'power': (['time','dof'], power_td, power_attr),
                'mech_power': (['time','dof'], mech_power_td, mech_power_attr)
            },
            coords={
                'time':('time', t_dat, time_attr),
                'dof':('dof', self.names, dof_attr)},
            attrs={"time_created_utc": f"{datetime.utcnow()}"}
            )
        
        return results_fd, results_td



# power conversion chain
def _make_abcd(impedance: Optional[ndarray], ndof: int) -> ndarray:
    """Transform the impedance matrix into ABCD form from a MIMO 
    transfer function.
    
    Parameters
    ----------
    impedance
        Matrix representing the PTO impedance. 
        TODO - size?
    ndof
        Number of degrees of freedom.
        Must be specified if :python:`inertia_in_forces is True`, else 
        not used.
    """
    z_11 = impedance[:ndof, :ndof, :]  # Fu
    z_12 = impedance[:ndof, ndof:, :]  # Fi
    z_21 = impedance[ndof:, :ndof, :]  # Vu
    z_22 = impedance[ndof:, ndof:, :]  # Vi
    z_12_inv = np.linalg.inv(z_12.T).T

    mmult = lambda a,b: np.einsum('mnr,mnr->mnr', a, b)
    abcd_11 = -1 * mmult(z_12_inv, z_11)
    abcd_12 = z_12_inv
    abcd_21 = z_21 - mmult(z_22, mmult(z_12_inv, z_11))
    abcd_22 = mmult(z_22, z_12_inv)
    return np.block([[[abcd_11], [abcd_12]], [[abcd_21], [abcd_22]]])


def _make_mimo_transfer_mat(impedance_abcd: Optional[ndarray], 
                            ndof: int,
                            ) -> np.ndarray:
    """Create a block matrix of the MIMO transfer function.
    
    Parameters
    ----------
    impedance
        PTO impedance in ABCD form.
    ndof
        Number of degrees of freedom.
        Must be specified if :python:`inertia_in_forces is True`, else 
        not used.
    """
    elem = [[None]*2*ndof for _ in range(2*ndof)]
    def block(re, im): return np.array([[re, -im], [im, re]])
    for idof in range(2*ndof):
        for jdof in range(2*ndof):
            Zp = impedance_abcd[idof, jdof, :]
            re = np.real(Zp)
            im = np.imag(Zp)
            blocks = [block(ire, iim) for (ire, iim) in zip(re, im)]
            blocks = [0.0] + blocks
            elem[idof][jdof] = block_diag(*blocks)
    return np.block(elem)


# controllers
def controller_unstructured(pto: TPTO, 
                            wec: TWEC, 
                            x_wec: Optional[ndarray], 
                            x_opt: Optional[ndarray], 
                            waves: Optional[Dataset] = None, 
                            nsubsteps=1) -> ndarray:
    """Unstructured numerical optimal controller that returns a time 
    history of PTO forces.
    
    Parameters
    ----------
    pto
        :py:class:`wecopttool.pto.PTO` object.
    wec
        :py:class:`wecopttool.core.WEC` object.
    x_wec
        WEC dynamic state.
    x_opt
        Optimization (control) state.
    waves
        :py:class:`xr.Dataset` with the structure and elements shown by
        :py:class:`wecopttool.waves`.
    nsubsteps
        Number of steps between the default (implied) time steps.
        A value of :python:`1` corresponds to the default step 
        length.
    """
    x_opt = np.reshape(x_opt, (-1, pto.ndof), order='F')
    tmat = pto._tmat(wec, nsubsteps)
    return np.dot(tmat, x_opt)


def controller_pid(pto: TPTO, 
                   wec: TWEC, 
                   x_wec: Optional[ndarray], 
                   x_opt: Optional[ndarray],
                   waves: Optional[Dataset] = None, 
                   nsubsteps: Optional[int] = 1,
                   proportional: Optional[bool] = True, 
                   integral: Optional[bool] = True, 
                   derivative: Optional[bool] = True,
                   ) -> ndarray:
    """Proportional-integral-derivative (PID) controller that returns 
    a time history of PTO forces.
    
    Parameters
    ----------
    pto
        :py:class:`wecopttool.pto.PTO` object.
    wec
        :py:class:`wecopttool.core.WEC` object.
    x_wec
        WEC dynamic state.
    x_opt
        Optimization (control) state.
    waves
        :py:class:`xarray.Dataset` with the structure and elements shown by
        :py:class:`wecopttool.waves`.
    nsubsteps
            Number of steps between the default (implied) time steps.
            A value of :python:`1` corresponds to the default step
            length.
    proportional
        True to include proportional gain
    integral
        True to include integral gain
    derivative
        True to include derivative gain
    """
    ndof = pto.ndof
    force_td = np.zeros([wec.nt, ndof])
    idx = 0

    def update_force_td(response):
        nonlocal idx, force_td
        gain = np.reshape(x_opt[idx*ndof:(idx+1)*ndof], [1, ndof])
        force_td = force_td + gain*response
        idx = idx + 1

    if proportional:
        vel_td = pto.velocity(wec, x_wec, x_opt, waves, nsubsteps)
        update_force_td(vel_td)
    if integral:
        pos_td = pto.position(wec, x_wec, x_opt, waves, nsubsteps)
        update_force_td(pos_td)
    if derivative:
        acc_td = pto.acceleration(wec, x_wec, x_opt, waves, nsubsteps)
        update_force_td(acc_td)
    return force_td


def controller_pi(pto: TPTO, 
                  wec: TWEC,
                  x_wec: Optional[ndarray], 
                  x_opt: Optional[ndarray], 
                  waves: Optional[Dataset] = None, 
                  nsubsteps: Optional[int] = 1,
                  ) -> ndarray:
    """Proportional-integral (PI) controller that returns a time 
    history of PTO forces.
    
    Parameters
    ----------
    pto
        :py:class:`wecopttool.pto.PTO` object.
    wec
        :py:class:`wecopttool.core.WEC` object.
    x_wec
        WEC dynamic state.
    x_opt
        Optimization (control) state.
    waves
        :py:class:`xr.Dataset` with the structure and elements shown by
        :py:class:`wecopttool.waves`.
    nsubsteps
            Number of steps between the default (implied) time steps.
            A value of :python:`1` corresponds to the default step
            length.
    """
    force_td = controller_pid(pto, wec, x_wec, x_opt, waves, nsubsteps,
                               True, True, False)
    return force_td


def controller_p(pto: TPTO, 
                 wec: TWEC, 
                 x_wec: Optional[ndarray], 
                 x_opt: Optional[ndarray], 
                 waves: Optional[Dataset] = None, 
                 nsubsteps: Optional[int] = 1,
                 ) -> ndarray:
    """Proportional (P) controller that returns a time history of 
    PTO forces.
    
    Parameters
    ----------
    pto
        :py:class:`wecopttool.pto.PTO` object.
    wec
        :py:class:`wecopttool.core.WEC` object.
    x_wec
        WEC dynamic state.
    x_opt
        Optimization (control) state.
    waves
        :py:class:`xr.Dataset` with the structure and elements shown by
        :py:class:`wecopttool.waves`.
    nsubsteps
            Number of steps between the default (implied) time steps.
            A value of :python:`1` corresponds to the default step
            length.
    """
    force_td = controller_pid(pto, wec, x_wec, x_opt, waves, nsubsteps,
                               True, False, False)
    return force_td<|MERGE_RESOLUTION|>--- conflicted
+++ resolved
@@ -30,12 +30,8 @@
 from datetime import datetime
 from scipy.optimize import OptimizeResult
 
-<<<<<<< HEAD
 from wecopttool.core import WEC, real_to_complex, complex_to_real
 from wecopttool.core import td_to_fd, dofmat_to_vec, vec_to_dofmat
-=======
-from wecopttool.core import WEC, complex_to_real, td_to_fd, dofmat_to_vec, vec_to_dofmat
->>>>>>> feaa5af6
 from wecopttool.core import TWEC, TStateFunction, FloatOrArray
 
 
@@ -149,15 +145,8 @@
         return self._impedance
 
     @property
-<<<<<<< HEAD
-    def efficiency(self) -> Callable[[FloatOrArray, FloatOrArray], FloatOrArray]:
+    def efficiency(self) -> TEFF:
         """Efficiency function."""
-=======
-    def efficiency(self,
-    ) -> Callable[[FloatOrArray, FloatOrArray], FloatOrArray]:
-        """Efficiency function.
-        """
->>>>>>> feaa5af6
         return self._efficiency
 
     @property

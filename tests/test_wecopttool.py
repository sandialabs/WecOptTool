--- conflicted
+++ resolved
@@ -13,6 +13,7 @@
 import wecopttool as wot
 from wecopttool.geom import WaveBot
 from wecopttool.core import power_limit
+
 
 
 @pytest.fixture()
@@ -199,7 +200,6 @@
     options = {}
     obj_fun = pto.average_power
     nstate_opt = pto.nstate
-<<<<<<< HEAD
 
     *_, x_wec, x_opt, _, res1 = wec.solve(regular_wave, 
                                           obj_fun,
@@ -209,14 +209,6 @@
                                           scale_obj=1e-1,
                                           unconstrained_first=False,
                                           optim_options=options)
-=======
-    _, _, x_wec, x_opt, _, _ = wec.solve(regular_wave, obj_fun,
-                                         nstate_opt,
-                                         scale_x_wec=1.0,
-                                         scale_x_opt=0.01,
-                                         scale_obj=1e-1,
-                                         optim_options=options)
->>>>>>> 4671cdec
 
     pto_tdom, _ = pto.post_process(wec, x_wec, x_opt)
 
@@ -313,9 +305,14 @@
     wec.constraints = []
     obj_fun = pto.average_power
     nstate_opt = pto.nstate
-<<<<<<< HEAD
-    _, fdom, _, _, average_power, _ = wec.solve(regular_wave, obj_fun, nstate_opt,
-        optim_options={'maxiter': 1000, 'ftol': 1e-8}, scale_x_opt=1e3)
+    _, fdom, _, _, average_power, _ = wec.solve(regular_wave, 
+                                                obj_fun, 
+                                                nstate_opt,
+                                                optim_options={'maxiter': 1000, 
+                                                               'ftol': 1e-8}, 
+                                                scale_x_wec=1e1,
+                                                scale_x_opt=1e-3,
+                                                scale_obj=1e-2)
     
     plim = power_limit(fdom['excitation_force'], wec.hydro.Zi)
     assert pytest.approx(average_power, 1e-5) == plim
@@ -325,17 +322,6 @@
     
     opt_pos = wec.optimal_position(regular_wave)
     assert pytest.approx(fdom.pos.data[1:],1e0) == opt_pos
-=======
-    _, fdom, _, _, avg_pow, _ = wec.solve(regular_wave,
-                                          obj_fun,
-                                          nstate_opt,
-                                          optim_options={'maxiter': 1000,
-                                                         'ftol': 1e-8},
-                                          scale_x_opt=1e3)
-    plim = power_limit(fdom['excitation_force'][1:, 0], wec.hydro.Zi[:, 0, 0])
-
-    assert pytest.approx(avg_pow, 1e-4) == plim
->>>>>>> 4671cdec
 
 
 def test_wavebot_p_cc(wec, resonant_wave):
@@ -602,7 +588,6 @@
     return wec
 
 
-<<<<<<< HEAD
 def test_multiple_dof_ps_theoretical_limit(regular_wave, surge_heave_wavebot):
 
     # PTO
@@ -632,10 +617,6 @@
 
 def test_multiple_dof_fixed_structure_P(surge_heave_wavebot):
     
-=======
-def test_multiple_dof_fixed_structure_P(regular_wave, surge_heave_wavebot):
-
->>>>>>> 4671cdec
     kinematics = np.eye(surge_heave_wavebot.ndof)
     names = ["SURGE", "HEAVE"]
     pto = wot.pto.ProportionalPTO(kinematics, names=names)

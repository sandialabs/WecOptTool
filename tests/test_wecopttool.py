--- conflicted
+++ resolved
@@ -133,7 +133,7 @@
     assert pytest.approx(avg_pow, 1e-5) == avg_pow_exp
 
     # post-process
-    tdom, fdom = pto.post_process(wec, x_wec, x_opt)
+    _, _ = pto.post_process(wec, x_wec, x_opt)
 
 
 def test_plot(wec):
@@ -208,11 +208,7 @@
     _ = pto.energy(wec, x_wec, x_pto)
 
 
-<<<<<<< HEAD
-def test_wavebot_ps_cc(wec,wave,pto):
-=======
 def test_wavebot_ps_theoretical_limit(wec,regular_wave,pto):
->>>>>>> 397e458f
     """Check that power obtained using pseudo-spectral with no constraints
     equals theoretical limit.
     """

[build-system]
requires = ["setuptools"]
build-backend = "setuptools.build_meta"

[project]
name = "wecopttool"
<<<<<<< HEAD
version = "3.1.0"
=======
version = "3.0.2"
>>>>>>> 66fd050e
description = "WEC Design Optimization Toolbox"
readme = "README.md"
authors = [
    {name = "Sandia National Laboratories"},
]
urls = {Documentation = "https://sandialabs.github.io/WecOptTool/"}
requires-python = ">=3.8"
license = {text = "GNU General Public License v3 (GPLv3)"}
classifiers = [
    "Programming Language :: Python :: 3",
    "License :: OSI Approved :: GNU General Public License v3 (GPLv3)",
    "Operating System :: OS Independent",
]
dependencies = [
    "numpy>=1.20, <2.0",
    "scipy",
    "xarray",
    "autograd",
    "capytaine",
    "joblib",
    "wavespectra>=4.0",
    "netcdf4",
]

[project.optional-dependencies]
dev = [
    "pytest",
    "sphinx<8.2.0",
    "sphinxcontrib-bibtex",
    "sphinx_rtd_theme",
    "jupyter",
    "nbsphinx",
    "pandoc",
    "imageio",
    "pygifsicle",
    "jinja2",
    "nbconvert",
]

geometry = [
    "matplotlib",
    "meshio",
    "gmsh",
    "pygmsh",
]<|MERGE_RESOLUTION|>--- conflicted
+++ resolved
@@ -4,11 +4,7 @@
 
 [project]
 name = "wecopttool"
-<<<<<<< HEAD
 version = "3.1.0"
-=======
-version = "3.0.2"
->>>>>>> 66fd050e
 description = "WEC Design Optimization Toolbox"
 readme = "README.md"
 authors = [
